// Most of these tests use Mocha's async support.
// Helpful:
//  - http://martinfowler.com/articles/asyncJS.html
//  - https://mochajs.org/#asynchronous-code

// innerHTML doesn't work for SVG in PhantomJS.  This is a workaround.
function getSvgText(selector) {
  var svgText =
    new XMLSerializer()
      .serializeToString(
        document.querySelector(selector)
      )
      .split('>')[1]
      .split('</')[0];
  return svgText;
}

describe('Ideogram', function() {

  var config = {};

  d3 = Ideogram.d3;

  beforeEach(function() {

    delete window.chrBands;
    d3.selectAll('svg').remove();

    config = {
      organism: 'human',
      chrWidth: 10,
      chrHeight: 150,
      chrMargin: 10,
      showChromosomeLabels: true,
      orientation: 'vertical',
      dataDir: '/dist/data/bands/native/'
    };
  });

  function takeScreenshot() {
    if (window.callPhantom) {
      var date = new Date();
      var filename = 'screenshots/' + date.getTime();
      console.log('Taking screenshot ' + filename);
      callPhantom({screenshot: filename});
    }
  }

  afterEach(function() {
    if (this.currentTest.state === 'failed') {
      takeScreenshot();
    }
  });

  it('should have a non-body container when specified', function() {
    config.container = '.small-ideogram';
    var ideogram = new Ideogram(config);
    assert.equal(ideogram.config.container, '.small-ideogram');
  });

  it('should write "svg" element to DOM', function(done) {

    function callback() {
      var svg = document.getElementsByTagName('svg').length;
      assert.equal(svg, 1);
      done();
    }
    config.onLoad = callback;

    var ideogram = new Ideogram(config);
    // var svg = document.getElementsByTagName('svg').length;
    // assert.equal(svg, 1);
  });

  it('should have 24 chromosomes for a human ideogram instance', function(done) {
    // Tests use case from ../examples/vanilla/human.html

    function callback() {
      var numChromosomes = Object.keys(ideogram.chromosomes["9606"]).length;
      assert.equal(numChromosomes, 24);
      done();
    }

    config.onLoad = callback;
    var ideogram = new Ideogram(config);
  });

  it('should have 21 chromosomes for a mouse ideogram instance', function(done) {
    // Tests use case from ../examples/vanilla/mouse.html

    function callback() {
      var numChromosomes = Object.keys(ideogram.chromosomes["10090"]).length;
      assert.equal(numChromosomes, 21);
      done();
    }

    // Clears default setting from beforeEach (test artifact)
    delete config.organism;

    config.taxid = 10090;
    config.orientation = 'horizontal';

    config.onLoad = callback;
    var ideogram = new Ideogram(config);
  });

  it('should have 4 syntenic regions for basic homology example', function(done) {
    // Tests use case from ../examples/vanilla/homology-basic.html

    function callback() {

      var chrs = ideogram.chromosomes,
        chr1 = chrs['9606']['1'],
        chr2 = chrs['9606']['2'],
        r1Band, r2Band,
        r3Band, r4Band,
        r5Band, r6Band,
        range1, range2, range3, range4, range5, range6,
        syntenicRegions = [];

      r1Band = chr1.bands[2];
      range1 = {
        chr: chr1,
        start: r1Band.bp.start,
        stop: r1Band.bp.stop
      };

      r2Band = chr2.bands[2];
      range2 = {
        chr: chr2,
        start: r2Band.bp.start,
        stop: r2Band.bp.stop
      };

      // 1p11, chromosome 1 centromeric p band
      r3Band = chr1.bands[22];
      range3 = {
        chr: chr1,
        start: r3Band.bp.start,
        stop: r3Band.bp.stop
      };

      // 2p11.1, chromosome 2 centromeric p band
      r4Band = chr2.bands[13];
      range4 = {
        chr: chr2,
        start: r4Band.bp.start,
        stop: r4Band.bp.stop
      };

      // 1q12
      r5Band = chr1.bands[24];
      range5 = {
        chr: chr1,
        start: r5Band.bp.start,
        stop: r5Band.bp.stop
      };

      // 2q22
      r6Band = chr2.bands[24];
      range6 = {
        chr: chr2,
        start: r6Band.bp.start,
        stop: r6Band.bp.stop
      };

      // 1q24
      r7Band = chr1.bands[29];
      range7 = {
        chr: chr1,
        start: r7Band.bp.start,
        stop: r7Band.bp.stop
      };

      // 2q31 - 2q33
      range8 = {
        chr: chr2,
        start: chr2.bands[29].bp.start,
        stop: chr2.bands[33].bp.stop
      };

      syntenicRegions.push(
        {r1: range1, r2: range2},
        {r1: range3, r2: range4},
        {r1: range5, r2: range6},
        {r1: range7, r2: range8}
      );

      ideogram.drawSynteny(syntenicRegions);

      var numChromosomes = Object.keys(ideogram.chromosomes['9606']).length;
      assert.equal(numChromosomes, 2);

      var numSyntenicRegions = document.getElementsByClassName('syntenicRegion').length;
      assert.equal(numSyntenicRegions, 4);

      done();
    }

    config.chromosomes = ['1', '2'];
    config.showBandLabels = true;
    config.orientation = 'vertical';
    config.perspective = 'comparative';

    config.onLoad = callback;
    var ideogram = new Ideogram(config);
  });

  it('should have 25 syntenic regions for advanced example', function(done) {
    // Tests use case from ../examples/vanilla/homology-advanced.html

    function callback() {

      var chrs = ideogram.chromosomes,
        chr1 = chrs['10090']['1'],
        chr2 = chrs['10090']['2'],
        r1Band = chr1.bands[8],
        r2Band = chr2.bands[18],
        range1, range2, range3, range4, range5, range6,
        syntenicRegions = [];

      range1 = {
        chr: chr1,
        start: r1Band.bp.start,
        stop: r1Band.bp.stop
      };

      for (var i = 1; i < 20; i++) {
        range2 = {
          chr: chr2,
          start: 6000000 * i,
          stop: 6500000 * i
        };
        syntenicRegions.push({r1: range1, r2: range2, color: '#F55'});
      }

      var range3 = {
        chr: chr1,
        start: 125000000,
        stop: 126000000
      };

      range4 = {
        chr: chr2,
        start: 1500000 * i,
        stop: 3600000 * i
      };
      syntenicRegions.push({r1: range3, r2: range4, opacity: 0.7});

      var range5 = {
        chr: chr2,
        start: r2Band.bp.start,
        stop: r2Band.bp.stop
      };

      for (var i = 1; i < 6; i++) {
        range6 = {
          chr: chr1,
          start: 120000000 + (12000000 * i),
          stop: 120000000 + (8000000 * i)
        };
        color = '#AAF';
        if (i === 5) {
          color = '#DDD';
        }
        syntenicRegions.push({r1: range5, r2: range6, color: color});
      }

      ideogram.drawSynteny(syntenicRegions);

      var numChromosomes = Object.keys(ideogram.chromosomes['10090']).length;
      assert.equal(numChromosomes, 2);

      var numSyntenicRegions = document.getElementsByClassName('syntenicRegion').length;
      assert.equal(numSyntenicRegions, 25);

      var srID = '#chr1-10090_54516053_55989459___chr2-10090_114000000_123500000';
      var otherSrID = '#chr1-10090_54516053_55989459___chr2-10090_108000000_117000000';

      var sr = d3.select(srID);
      var otherSr = d3.select(otherSrID);
      sr.dispatch('mouseover');
      var otherSrIsTranslucent = /ghost/.test(otherSr.nodes()[0].classList.value);
      assert.equal(otherSrIsTranslucent, true);
      sr.dispatch('mouseout');

      sr.dispatch('click');
      var otherSrIsHidden = /hidden/.test(otherSr.nodes()[0].classList.value);
      assert.equal(otherSrIsHidden, true);

      done();
    }

    config = {
      taxid: 10090,
      chromosomes: ['1', '2'],
      chrWidth: 10,
      chrHeight: 500,
      chrMargin: 200,
      showChromosomeLabels: true,
      showBandLabels: true,
      orientation: 'vertical',
      perspective: 'comparative',
      dataDir: '/dist/data/bands/native/',
      onLoad: callback
    };

    var ideogram = new Ideogram(config);
  });

  it('should have 1 syntenic region between a human and a mouse chromosome', function(done) {
    // Tests use case from ../examples/vanilla/homology-interspecies.html

    function callback() {
      // See HomoloGene entry for MTOR at
      // http://www.ncbi.nlm.nih.gov/homologene/3637
      // Placements for H. sapiens and M. musculus used below.
      // Placements from latest annotation release in
      // Human: http://www.ncbi.nlm.nih.gov/gene/2475#genomic-context
      // Mouse: http://www.ncbi.nlm.nih.gov/gene/56717#genomic-context

      var chrs = ideogram.chromosomes,
        chr1 = chrs['9606']['1'],
        chr4 = chrs['10090']['4'],
        syntenicRegions = [],
        range1, range2;

      range1 = {
        chr: chr1,
        start: 11106531,
        stop: 11262557,
        orientation: 'reverse'
      };

      range2 = {
        chr: chr4,
        start: 148448582,
        stop: 148557685
      };

      syntenicRegions.push({r1: range1, r2: range2});

      ideogram.drawSynteny(syntenicRegions);

      var numHumanChromosomes = Object.keys(ideogram.chromosomes['9606']).length;
      assert.equal(numHumanChromosomes, 1, 'numHumanChromosomes');

      var numMouseChromosomes = Object.keys(ideogram.chromosomes['10090']).length;
      assert.equal(numMouseChromosomes, 1, 'numMouseChromosomes');

      var numSyntenicRegions = document.getElementsByClassName('syntenicRegion').length;
      // console.log(d3.selectAll('.syntenicRegion'));

      console.log(document.getElementsByClassName('syntenicRegion')[0][0]);

      assert.equal(numSyntenicRegions, 1, 'numSyntenicRegions');

      done();
    }

    config.organism = ['human', 'mouse'];
    config.chromosomes = {
      human: ['1'],
      mouse: ['4']
    };
    config.orientation = 'vertical';
    config.perspective = 'comparative';

    config.onLoad = callback;
    var ideogram = new Ideogram(config);
  });

  it('should have 1000 annotations in basic annotations example', function(done) {
    // Tests use case from ../examples/vanilla/annotations-basic.html

    function callback() {
      var numAnnots = document.getElementsByClassName('annot').length;
      assert.equal(numAnnots, 1000);
      done();
    }

    config.annotationsPath = '../dist/data/annotations/1000_virtual_snvs.json';
    config.annotationsNumTracks = 3;

    config.onDrawAnnots = callback;
    var ideogram = new Ideogram(config);
  });

<<<<<<< HEAD
  it('should have 1000 annotations in overlaid annotations example', function(done) {
=======

  it('should have 48 annotations in overlaid annotations example', function(done) {
>>>>>>> 4a8e526c
    // Tests use case from old ../examples/vanilla/annotations-overlaid.html

    function callback() {
      var numAnnots = document.getElementsByClassName('annot').length;
      assert.equal(numAnnots, 48);
      done();
    }

    config = {
      organism: 'human',
      chrWidth: 10,
      chrHeight: 500,
      chrMargin: 5,
      showChromosomeLabels: true,
      annotationsPath: '../dist/data/annotations/1000_virtual_snvs.json',
      annotationsLayout: 'overlay',
      orientation: 'horizontal',
      dataDir: '/dist/data/bands/native/',
      onDrawAnnots: callback
    };

    ideogram = new Ideogram(config);
  });

  it('should have 10 spanning overlaid annotations in proper chromosomes', function(done) {
    // Tests:
    //  * https://github.com/eweitz/ideogram/issues/65
    //  * https://github.com/eweitz/ideogram/issues/66

    function callback() {

      // Correct number?
      var numAnnots = document.querySelectorAll('.annot').length;
      assert.equal(numAnnots, 10);

      // Correct order?
      var numChr20Annots = document.querySelectorAll('#chr20-9606 .annot').length;
      assert.equal(numChr20Annots, 1);

      // Spanning, not point?
      var chr1Annot = document.querySelectorAll('#chr1-9606 .annot')[0];
      var chr1AnnotWidth = chr1Annot.getBBox().width;
      assert.isAbove(chr1AnnotWidth, 3);

      done();
    }

    config = {
      organism: 'human',
      annotationsPath: '../dist/data/annotations/10_virtual_cnvs.json',
      annotationsLayout: 'overlay',
      orientation: 'horizontal',
      dataDir: '/dist/data/bands/native/',
      onDrawAnnots: callback
    };

    ideogram = new Ideogram(config);
  });

  it('should have 1000 annotations and 5 tracks in tracks annotations example', function(done) {
    // Tests use case from ../examples/vanilla/annotations-tracks.html
    // TODO: Add class to annots indicating track

    function callback() {
      var numAnnots = document.getElementsByClassName('annot').length;
      assert.equal(numAnnots, 1000);
      done();
    }

    var annotationTracks = [
      {id: 'pathogenicTrack', displayName: 'Pathogenic', color: '#F00'},
      {id: 'likelyPathogenicTrack', displayName: 'Likely pathogenic', color: '#DB9'},
      {id: 'uncertainSignificanceTrack', displayName: 'Uncertain significance', color: '#CCC'},
      {id: 'likelyBenignTrack', displayName: 'Likely benign', color: '#BD9'},
      {id: 'benignTrack', displayName: 'Benign', color: '#8D4'}
    ];

    var config = {
      taxid: 9606,
      chrWidth: 8,
      chrHeight: 500,
      chrMargin: 10,
      showChromosomeLabels: true,
      annotationsPath: '../dist/data/annotations/1000_virtual_snvs.json',
      annotationTracks: annotationTracks,
      annotationHeight: 2.5,
      orientation: 'vertical',
      dataDir: '/dist/data/bands/native/',
      onDrawAnnots: callback
    };

    ideogram = new Ideogram(config);
  });

  it('should have filterable tracks in track-filters example', function(done) {
    // Tests use case from ../examples/vanilla/annotations-track-filters.html

    var firstRun = true;

    function callback() {

      if (firstRun) {
        firstRun = false;
      } else {
        return;
      }

      var numAnnots = document.getElementsByClassName('annot').length;
      assert.equal(numAnnots, 696);

      // Filters tracks to show only 4th and 5th track (of 20)
      ideogram.updateDisplayedTracks([4, 5]);
      numAnnots = document.getElementsByClassName('annot').length;
      assert.equal(numAnnots, 620);

      done();
    }

    var config = {
      organism: 'human',
      annotationsPath: '../dist/data/annotations/9_tracks_virtual_snvs.json',
      dataDir: '/dist/data/bands/native/',
      annotationsNumTracks: 3,
      annotationsDisplayedTracks: [1, 5, 9],
      onDrawAnnots: callback
    };

    ideogram = new Ideogram(config);
  });

  it('should have 2015 annotations in histogram annotations example', function(done) {
    // Tests use case from ../examples/vanilla/annotations-histogram.html
    // TODO: Add class to annots indicating track

    function callback() {
      var numAnnots = document.getElementsByClassName('annot').length;
      assert.equal(numAnnots, 2015);
      done();
    }

    var config = {
      organism: 'human',
      chrWidth: 10,
      chrHeight: 500,
      chrMargin: 10,
      showChromosomeLabels: true,
      annotationsPath: '../dist/data/annotations/all_human_genes.json',
      annotationsLayout: 'histogram',
      barWidth: 3,
      orientation: 'vertical',
      dataDir: '/dist/data/bands/native/',
      onDrawAnnots: callback
    };

    ideogram = new Ideogram(config);
  });

  it('should have narrow rectangles as custom annotations shape', function(done) {
    // Tests use case from ../examples/vanilla/annotations-tracks.html

    function callback() {
      var annot, box;

      annot = document.querySelector('#chr6-9606 > g:nth-child(7)');
      box = annot.getBBox();

      assert.equal(box.height, 7);
      assert.equal(box.width, 1.75);

      done();
    }

    var annotHeight = 3.5;

    var shape =
      'm0,0 l 0 ' + (2 * annotHeight) +
      'l ' + annotHeight/2 + ' 0' +
      'l 0 -' + (2 * annotHeight) + 'z';

    var annotationTracks = [
      {id: 'pathogenicTrack', displayName: 'Pathogenic', color: '#F00', shape: shape},
      {id: 'uncertainSignificanceTrack', displayName: 'Uncertain significance', color: '#CCC', shape: shape},
      {id: 'benignTrack',  displayName: 'Benign', color: '#8D4', shape: shape},
    ];

    var config = {
      organism: 'human',
      orientation: 'vertical',
      chrWidth: 8,
      annotationsPath: '../dist/data/annotations/1000_virtual_snvs.json',
      annotationTracks: annotationTracks,
      annotationHeight: annotHeight,
      dataDir: '/dist/data/bands/native/',
      onDrawAnnots: callback
    };

    ideogram = new Ideogram(config);
  });


  it('should have 114 annotations for BED file at remote URL', function(done) {
    // Tests use case from ../examples/vanilla/annotations-file-url.html

    function callback() {
      var numAnnots = document.getElementsByClassName('annot').length;
      assert.equal(numAnnots, 114);
      done();
    }

    var config = {
      organism: 'human',
      assembly: 'GRCh37',
      annotationsPath: 'https://raw.githubusercontent.com/NCBI-Hackathons/Scan2CNV/master/files/201113910010_R08C02.PennCnvOut.bed',
      dataDir: '/dist/data/bands/native/',
      onDrawAnnots: callback
    };

    ideogram = new Ideogram(config);
  });

  it('should have 10 annotations for native annots at remote URL', function(done) {
    // Tests use case from ../examples/vanilla/annotations-file-url.html

    function callback() {
      var numAnnots = document.getElementsByClassName('annot').length;
      assert.equal(numAnnots, 10);
      done();
    }

    var config = {
      organism: 'human',
      chrHeight: 300,
      chrMargin: 2,
      annotationsPath: 'https://unpkg.com/ideogram@0.15.0/dist/data/annotations/10_virtual_cnvs.json',
      annotationsLayout: 'overlay',
      orientation: 'horizontal',
      dataDir: '/dist/data/bands/native/',
      onDrawAnnots: callback
    };

    ideogram = new Ideogram(config);
  });

  it('should have two heatmap tracks for each chromosome', function(done) {
    // Tests use case from ../examples/vanilla/annotations-heatmap.html

    function callback() {
      var numHeatmaps = document.querySelectorAll('canvas').length;
      var chr1HeatmapTrackTwo = document.querySelectorAll('canvas#chr1-9606-canvas-1').length;
      assert.equal(numHeatmaps, 48);
      assert.equal(chr1HeatmapTrackTwo, 1);
      done();
    }

    document.getElementsByTagName('body')[0].innerHTML +=
      '<div id="container"></div>';

    var annotationTracks = [
      {id: 'expressionLevelTrack', displayName: 'Expression level'},
      {id: 'geneTypeTrack', displayName: 'Gene type'},
    ];

    var config = {
      container: '#container',
      organism: 'human',
      assembly: 'GRCh37',
      chrHeight: 275,
      annotationsPath: '../dist/data/annotations/SRR562646.json',
      annotationsLayout: 'heatmap',
      heatmaps: [
        {
          key: 'expression-level',
          thresholds: [['0', '#AAA'], ['3', '#88F'], ['+', '#F33']]
        },
        {
          key: 'gene-type',
          thresholds: [['0', '#00F'], ['1', '#0AF'], ['2', '#AAA'], ['3', '#FA0'], ['4', '#F00']]
        }
      ],
      annotationTracks: annotationTracks,
      dataDir: '/dist/data/bands/native/',
      onDrawAnnots: callback
    };

    ideogram = new Ideogram(config);
  });

  it('should show tooltip upon hovering over annotation ', function(done) {
    // Tests use case from ../examples/vanilla/annotations-basic.html

    function callback() {
      d3.select('.annot path').dispatch('mouseover');
      var content = d3.select('.tooltip').html();
      assert.equal(content, 'BRCA1<br>chr17:43,044,294-43,125,482');
      d3.select('.annot path').dispatch('mouseout');
      done();
    }

    var config = {
      organism: 'human',
      chromosome: '17',
      chrHeight: 600,
      orientation: 'horizontal',
      annotations: [{
        name: 'BRCA1',
        chr: '17',
        start: 43044294,
        stop: 43125482
      }],
      dataDir: '/dist/data/bands/native/',
      onDrawAnnots: callback
    };

    ideogram = new Ideogram(config);
  });

  it('should have histogram bars roughly flush with chromosome ends', function(done) {
    // Tests use case from ../examples/vanilla/annotations-histogram.html
    // TODO: Add class to annots indicating track

    function getTerEnd(arm) {
      // Helper function to get the x coordinate of the outermost
      // edge of the p or q arm of chromosome 1
      var armIndex = (arm === 'p') ? 1 : 2,
        ter = d3.selectAll('.chromosome-border path:nth-child(' + armIndex + ')'),
        terEnd,
        inst = ter.attr('d').split(' '), // Path instructions in description ('d')
        terCurve = parseInt(inst[4].replace('Q', '').split(',')[0]),
        terCurveX = parseInt(inst[0].replace('M', '').split(',')[0]),
        terStroke = parseFloat(ter.style("stroke-width").slice(0, -2));

      if (arm === 'p') {
        terEnd = terCurve;
      } else {
        terEnd = terCurve + terCurveX - terStroke;
      }

      terEnd = terEnd.toFixed(2);

      return terEnd;
    }

    function onIdeogramLoadAnnots() {

      var pterEnd = getTerEnd("p"),
        firstAnnotEnd = d3.selectAll("#chr1-9606 .annot").nodes()[0].getBBox().x,
        qterEnd = getTerEnd("q"),
        tmp = d3.selectAll("#chr1-9606 .annot").nodes(),
        tmp = tmp[tmp.length - 1].getBBox(),
        lastAnnotEnd = tmp.x + tmp.width;

      // console.log("pterEnd - firstAnnotEnd: " + (pterEnd - firstAnnotEnd));
      // console.log("qterEnd - lastAnnotEnd: " + (qterEnd - lastAnnotEnd));
      assert.isBelow(pterEnd - firstAnnotEnd, -1);
      assert.isAbove(qterEnd - lastAnnotEnd, -19);

      done();
    }

    var config = {
      organism: 'human',
      chrWidth: 10,
      chrHeight: 500,
      chrMargin: 10,
      showChromosomeLabels: true,
      annotationsPath: '../dist/data/annotations/all_human_genes.json',
      annotationsLayout: 'histogram',
      barWidth: 3,
      orientation: 'vertical',
      dataDir: '/dist/data/bands/native/',
      onDrawAnnots: onIdeogramLoadAnnots
    };

    ideogram = new Ideogram(config);
  });

  it('should have annotations and brushes aligned with base pairs', function(done) {
    // Tests fix for https://github.com/eweitz/ideogram/issues/91
    // and related issues.

    function getLeft(selector) {
      return Math.round(document
        .querySelector(selector)
        .getBoundingClientRect().x);
    }

    function getRight(selector) {
      return Math.round(document
        .querySelector(selector)
        .getBoundingClientRect().right);
    }

    var config = {
      organism: 'human',
      assembly: 'GRCh37',
      chrHeight: 800,
      dataDir: '/dist/data/bands/native/',

      annotationsLayout: 'histogram',
      chromosomes: ['17'],

      brush: 'chr17:5000000-10000000',
      onBrushMove: function() {},
      onLoad: function() {
        this.createBrush('17', 1, 2);
        this.createBrush('17', 40900000, 44900000);
        this.createBrush('17', 81094108, 81094109);

        // Closest test for https://github.com/eweitz/ideogram/issues/91
        var bandQ2131Left = getLeft('#chr17-9606-q21-31');
        var bandQ2131AnnotLeft = getLeft('#chr17-9606 .annot:nth-child(191)');
        var bandQ2131BrushLeft = getLeft('#_ideogram > g:nth-child(6) > rect.selection');
        assert.equal(bandQ2131AnnotLeft, bandQ2131Left);
        assert.equal(bandQ2131AnnotLeft, bandQ2131BrushLeft);

        // Check alignment at far left
        var firstBpAnnotLeft = getLeft('#chr17-9606 > .annot:nth-child(51)');
        var firstBpSliderLeft = getLeft('#_ideogram > g:nth-child(5) > rect.selection');
        var firstBpLeft = getLeft('#chr17-9606');
        assert.equal(firstBpAnnotLeft, firstBpSliderLeft);
        assert.equal(firstBpSliderLeft, firstBpLeft);

        // Check alignment at far right
        var lastBpAnnotRight = getRight('#chr17-9606 > .annot:nth-child(317)');
        var lastBpSliderRight = getRight('#_ideogram > g:nth-child(7) > rect.selection');
        var lastBpRight = getRight('#chr17-9606');
        assert.isBelow(Math.abs(lastBpAnnotRight - lastBpSliderRight), 3);
        assert.isBelow(Math.abs(lastBpSliderRight - lastBpRight), 3);

        done();
      },

      orientation: 'horizontal',
      showBandLabels: true, // only work in horizontal mode

      annotations: [{
        name: 'first_band',
        chr: '17',
        start: 1,
        stop: 2
      },
      {
        name: 'band_q21-31',
        chr: '17',
        start: 40900000,
        stop: 40900001
      },
      {
        name: 'last_band_start',
        chr: '17',
        start: 75300000,
        stop: 75300001
      },
      {
        name: 'last_band_stop',
        chr: '17',
        start: 81195208,
        stop: 81195209
      }]
    };

    var ideogram = new Ideogram(config);
  });

  it('should have 12 chromosomes per row in small layout example', function(done) {
    // Tests use case from ../examples/vanilla/layout-small.html

    function callback() {

      t1 = d3.select('#chr12-9606-chromosome-set').attr('transform');
      t2 = d3.select('#chr13-9606-chromosome-set').attr('transform');

      lastChrRow1Y = parseInt(t1.split('translate(')[1].split(',')[0], 10);
      firstChrRow2Y = parseInt(t2.split('translate(')[1].split(',')[0], 10);

      assert.isTrue(firstChrRow2Y > lastChrRow1Y + config.chrHeight);

      done();
    }

    document.getElementsByTagName('body')[0].innerHTML +=
      '<div class="small-ideogram"></div>';

    var config = {
      container: '.small-ideogram',
      organism: 'human',
      resolution: 550,
      chrWidth: 10,
      chrHeight: 150,
      chrMargin: 10,
      rows: 2,
      showChromosomeLabels: true,
      orientation: 'vertical',
      dataDir: '/dist/data/bands/native/'
    };

    config.onLoad = callback;
    var ideogram = new Ideogram(config);
  });

  it('should use GRCh37 when specified in "assembly" parameter', function(done) {
    // Tests use case from ../examples/vanilla/human.html

    function callback() {
      var bands = ideogram.chromosomes['9606']['1'].bands;
      var chr1Length = bands[bands.length - 1].bp.stop;
      assert.equal(chr1Length, 249250621);
      done();
    }

    config.assembly = 'GRCh37';
    config.onLoad = callback;
    var ideogram = new Ideogram(config);
  });

  it('should use GCF_000001405.12 when specified in "assembly" parameter', function(done) {
    // Tests use case from ../examples/vanilla/human.html with NCBI36 / hg18

    function callback() {
      var bands = ideogram.chromosomes['9606']['1'].bands;
      var chr1Length = bands[bands.length - 1].bp.stop;
      assert.equal(chr1Length, 247249719);
      done();
    }

    config.assembly = 'GCF_000001405.12';
    config.onLoad = callback;
    var ideogram = new Ideogram(config);
  });

  it('should support RefSeq accessions in "assembly" parameter', function(done) {
    // Tests use case for non-default assemblies.
    // GCF_000306695.2 is commonly called CHM1_1.1
    // https://www.ncbi.nlm.nih.gov/assembly/GCF_000306695.2/

    function callback() {
      var chr1Length = ideogram.chromosomes['9606']['1'].length;
      // For reference, see length section of LOCUS field in GenBank record at
      // https://www.ncbi.nlm.nih.gov/nuccore/CM001609.2
      assert.equal(chr1Length, 250522664);
      done();
    }

    config.assembly = 'GCF_000306695.2';
    config.onLoad = callback;
    var ideogram = new Ideogram(config);
  });

  it('should support GenBank accessions in "assembly" parameter', function(done) {
    // Tests use case for non-default assemblies.
    // GCA_000002125.2 is commonly called HuRef
    // https://www.ncbi.nlm.nih.gov/assembly/GCA_000002125.2

    function callback() {
      var chr1Length = ideogram.chromosomes['9606']['1'].length;
      // For reference, see length section of LOCUS field in GenBank record at
      // https://www.ncbi.nlm.nih.gov/nuccore/CM001609.2
      assert.equal(chr1Length, 219475005);
      done();
    }

    config.assembly = 'GCA_000002125.2';
    config.onLoad = callback;
    var ideogram = new Ideogram(config);
  });

  it('should handle arrayed objects in "annotations" parameter', function(done) {
    // Tests use case from ../examples/vanilla/human.html

    function callback() {
      var numAnnots = d3.selectAll('.annot').nodes().length;
      assert.equal(numAnnots, 1);
      done();
    }

    config.annotations = [{
      name: 'BRCA1',
      chr: '17',
      start: 43044294,
      stop: 43125482
    }];
    config.onDrawAnnots = callback;
    var ideogram = new Ideogram(config);
  });

  it('should create a brush when specified', function(done) {
    // Tests use case from ../examples/vanilla/brush.html

    function callback() {
      assert.equal(ideogram.selectedRegion.from, 5000000);
      assert.equal(ideogram.selectedRegion.to, 10000000);
      assert.equal(ideogram.selectedRegion.extent, 5000000);
      assert.equal(d3.selectAll('.selection').nodes().length, 1);
      done();
    }

    var config = {
      organism: 'human',
      chromosome: '19',
      brush: 'chr19:5000000-10000000',
      chrHeight: 900,
      orientation: 'horizontal',
      onBrushMove: callback, // placeholder
      onLoad: callback,
      dataDir: '/dist/data/bands/native/'
    };
    var ideogram = new Ideogram(config);
  });

  // TODO: Re-enable when there is a decent package that enables
  //       PhantomJS-like screenshots from automated tests
  //       cf.:
  //        if (window.callPhantom) {
  //        callPhantom({'screenshot': filename})
  //
  // it('should align chr. label with thick horizontal chromosome', function(done) {
  //   // Tests use case from ../examples/vanilla/annotations_basic.html
  //
  //   function callback() {
  //     var band, bandMiddle,
  //         chrLabel, chrLabelMiddle;
  //
  //     band = d3.selectAll(".chromosome .band").nodes()[0].getBoundingClientRect();
  //     chrLabel = d3.selectAll(".chrSetLabel").nodes()[0].getBoundingClientRect();
  //
  //     bandMiddle = band.top + band.height/2;
  //     chrLabelMiddle = chrLabel.top + chrLabel.height/2;
  //
  //     labelsDiff = Math.abs(bandMiddle - chrLabelMiddle);
  //
  //     assert.isAtMost(labelsDiff, 1);
  //     done();
  //   }
  //
  //   config = {
  //     organism: 'human',
  //     chrHeight: 600,
  //     chrWidth: 20,
  //     orientation: 'horizontal',
  //     chromosomes: ["17"],
  //     annotations: [{
  //       "name": "BRCA1",
  //       "chr": "17",
  //       "start": 43044294,
  //       "stop": 43125482
  //     }],
  //     annotationHeight: 6
  //   };
  //   config.onDrawAnnots = callback;
  //   var ideogram = new Ideogram(config);
  // });

  it('should align chr. label with vertical chromosome', function(done) {
    // Tests use case from ../examples/vanilla/human.html

    function callback() {
      var band, bandMiddle,
        chrLabel, chrLabelMiddle;

      band = d3.selectAll('.chromosome .band').nodes()[0].getBoundingClientRect();
      chrLabel = d3.selectAll('.chrLabel').nodes()[0].getBoundingClientRect();

      bandMiddle = band.left + band.width / 2;
      chrLabelMiddle = chrLabel.left + chrLabel.width / 2;

      labelsDiff = Math.abs(bandMiddle - chrLabelMiddle);

      assert.isAtMost(labelsDiff, 1);
      done();
    }

    var annotationTracks = [
      {id: 'pathogenicTrack', displayName: 'Pathogenic', color: '#F00'},
      {id: 'likelyPathogenicTrack', displayName: 'Likely pathogenic', color: '#DB9'},
      {id: 'uncertainSignificanceTrack', displayName: 'Uncertain significance', color: '#CCC'},
      {id: 'likelyBenignTrack', displayName: 'Likely benign', color: '#BD9'},
      {id: 'benignTrack', displayName: 'Benign', color: '#8D4'}
    ];

    var config = {
      organism: 'human',
      chrWidth: 20,
      chrHeight: 500,
      annotationsPath: '../dist/data/annotations/1000_virtual_snvs.json',
      annotationTracks: annotationTracks,
      annotationHeight: 2.5,
      dataDir: '/dist/data/bands/native/'
    };
    config.onDrawAnnots = callback;
    var ideogram = new Ideogram(config);
  });

  it('should show three human genomes in one page', function(done) {
    // Tests use case from ../examples/vanilla/multiple-trio.html

    var config, containerIDs, id, i, container,
      ideogramsLoaded = 0;

    function callback() {
      var numChromosomes;

      ideogramsLoaded += 1;

      if (ideogramsLoaded === 3) {
        numChromosomes = document.querySelectorAll('.chromosome').length;
        assert.equal(numChromosomes, 24 * 3);
        done();
      }
    }

    config = {
      organism: 'human',
      chrHeight: 125,
      resolution: 400,
      orientation: 'vertical',
      dataDir: '/dist/data/bands/native/',
      onLoad: callback
    };

    containerIDs = ['mother', 'father', 'proband'];
    for (i = 0; i < containerIDs.length; i++) {
      id = containerIDs[i];
      container = '<div id="' + id + '"></div>';
      document.querySelector('body').innerHTML += container;
      config.container = '#' + id;
      new Ideogram(config);
    }

  });

  it('should show three unbanded primated genomes in one page', function(done) {
    // Tests use case from ../examples/vanilla/multiple-primates.html

    var config, containerIDs, id, i, container,
      ideogramsLoaded = 0;

    function callback() {
      var numChromosomes;

      ideogramsLoaded += 1;
      if (ideogramsLoaded === 3) {
        numChromosomes = document.querySelectorAll('.chromosome').length;
        assert.equal(numChromosomes, 24 + 25 + 21);
        done();
      }
    }

    config = {
      chrHeight: 250,
      chrMargin: 2,
      orientation: 'horizontal',
      showFullyBanded: false,
      dataDir: '/dist/data/bands/native/',
      onLoad: callback
    };

    containerIDs = ['homo-sapiens', 'pan-troglodytes', 'macaca-fascicularis'];
    for (i = 0; i < containerIDs.length; i++) {
      id = containerIDs[i];
      container = '<div id="' + id + '"></div>';
      document.querySelector('body').innerHTML += container;
      config.container = '#' + id;
      config.organism = id;
      new Ideogram(config);
    }

  });

  it('should show XX chromosomes for a diploid human female', function(done) {
    // Tests use case from ../examples/vanilla/ploidy-basic.html

<<<<<<< HEAD
    function callback() {
      var selector = '#chrX-9606-chromosome-set .chrSetLabel tspan';
      var chrSetLabel = getSvgText(selector);
      assert.equal(chrSetLabel, 'XX');
      done();
    }
=======
  // This test is flaky in Travis CI.
  // Disabled until a way to detect Travis environment is found.
  // it('should show border of band-labeled chromosome when multiple ideograms exist', function(done) {
  //   // Tests fix for https://github.com/eweitz/ideogram/issues/96
  //
  //   var config1, ideogram1, config2, ideogram2, width;
  //
  //   function callback() {
  //     width =
  //       document
  //         .querySelectorAll('#chr7-9606-example2 .chromosome-border path')[1]
  //         .getBBox().width;
  //
  //     width = Math.round(width);
  //
  //     console.log('495 - width')
  //     console.log(495 - width)
  //
  //     assert.equal(495 - width, 0);
  //
  //     console.log('ok')
  //
  //     done();
  //   }
  //
  //   document.querySelector('body').innerHTML +=
  //     '<div id="example1"></div>' +
  //     '<div id="example2"></div>';
  //
  //   config1 = {
  //     container: '#example1',
  //     organism: 'human',
  //     orientation: 'horizontal',
  //     dataDir: '/dist/data/bands/native/',
  //     annotations: [
  //       {
  //         chr: '2',
  //         start: 34294,
  //         stop: 125482
  //       },
  //       {
  //         chr: '17',
  //         start: 43125400,
  //         stop: 43125482
  //       }
  //     ]
  //   };
  //
  //   ideogram1 = new Ideogram(config1);
  //
  //   config2 = {
  //     container: '#example2',
  //     organism: 'human',
  //     chromosome: '7',
  //     orientation: 'horizontal',
  //     annotations: [
  //       {
  //         chr: '7',
  //         start: 199999,
  //         stop: 3000000
  //       },
  //       {
  //         chr: '7',
  //         start: 6000000,
  //         stop: 9000000
  //       }
  //     ],
  //     annotationsLayout: 'overlay',
  //     dataDir: '/dist/data/bands/native/',
  //     onDrawAnnots: callback
  //   };
  //
  //   ideogram2 = new Ideogram(config2);
  //
  // });


    it('should show XX chromosomes for a diploid human female', function(done) {
      // Tests use case from ../examples/vanilla/ploidy-basic.html
>>>>>>> 4a8e526c

    var config = {
      organism: 'human',
      sex: 'female',
      chrHeight: 300,
      chrWidth: 8,
      ploidy: 2,
      dataDir: '/dist/data/bands/native/',
      onLoad: callback
    };
    var ideogram = new Ideogram(config);
  });

  it('should show XY chromosomes for a diploid human male', function(done) {
    // Tests use case from ../examples/vanilla/ploidy-basic.html

    function callback() {
      var selector = '#chrX-9606-chromosome-set .chrSetLabel tspan';
      var chrSetLabel = getSvgText(selector);
      assert.equal(chrSetLabel, 'XY');
      done();
    }

    var config = {
      organism: 'human',
      sex: "male",
      chrHeight: 300,
      chrWidth: 8,
      ploidy: 2,
      dataDir: '/dist/data/bands/native/',
      onLoad: callback
    };
    var ideogram = new Ideogram(config);
  });

  it('should omit Y chromosome in haploid human female', function(done) {

    function callback() {
      var hasChrY = d3.selectAll('#chrY-9606').nodes().length >= 1;
      assert.isFalse(hasChrY);
      done();
    }

    var config = {
      organism: 'human',
      sex: 'female',
      dataDir: '/dist/data/bands/native/'
    };
    config.onLoad = callback;
    var ideogram = new Ideogram(config);
  });

  it('should support using NCBI Taxonomy ID in "organism" option', function(done) {

    function callback() {
      var numChromosomes = Object.keys(ideogram.chromosomes[9606]).length;
      assert.equal(numChromosomes, 24);
      done();
    }

    var config = {
      organism: 9606,
      dataDir: '/dist/data/bands/native/'
    };
    config.onLoad = callback;
    var ideogram = new Ideogram(config);
  });

  it('should handle toggling single- and multi-chromosome view, in horizontal orientation', function(done) {

    function callback() {

      d3.select('#chr1-9606').dispatch('click');

      var shownChrs = d3.selectAll('.chromosome').nodes().filter(function(d) {
        return d.style.display !== 'none';
      });
      var shownChrID = shownChrs[0].id;
      assert.equal(shownChrs.length, 1);
      assert.equal(shownChrID, 'chr1-9606');

      d3.select('#chr1-9606').dispatch('click');
      setTimeout(function() {

        var shownChrs = d3.selectAll('.chromosome').nodes().filter(function(d) {
          return d.style.display !== 'none';
        });
        assert.equal(shownChrs.length, 24);

        done();
      }, 500);

    }

    config.onLoad = callback;
    var ideogram = new Ideogram(config);
  });

  it('should handle toggling single- and multi-chromosome view, in horizontal orientation', function(done) {

    function callback() {

      d3.select('#chr1-9606').dispatch('click');

      var shownChrs = d3.selectAll('.chromosome').nodes().filter(function(d) {
        return d.style.display !== 'none';
      });
      var shownChrID = shownChrs[0].id;
      assert.equal(shownChrs.length, 1);
      assert.equal(shownChrID, 'chr1-9606');
      d3.select('#chr1-9606').dispatch('click');
      setTimeout(function() {
        var shownChrs = d3.selectAll('.chromosome').nodes().filter(function(d) {
          return d.style.display !== 'none';
        });
        assert.equal(shownChrs.length, 24);

        done();
      }, 500);
    }

    config.onLoad = callback;
    config.orientation = 'horizontal';
    var ideogram = new Ideogram(config);
  });

  it('should depict chromosomal rearrangements', function(done) {
    // Covers case in ../examples/vanilla/ploidy-rearrangements.html
    function callback() {
      // TODO: There shouldn't be multiple elements with the same id
      var lastCopyChr1 = d3.selectAll('#chr1-4641').nodes().slice(-1)[0];
      lastCopyChr1Fill = d3.select(lastCopyChr1).select('.p-band').nodes()[0].style.fill;
      assert.equal(lastCopyChr1Fill, 'transparent');
      done();
    }

    function initIdeo() {
      if (typeof bandTimeout !== 'undefined') {
        window.clearTimeout(bandTimeout);
      }

      var config = {
        organism: 'banana',
        orientation: 'horizontal',
        ploidy: 3,
        ancestors: {
          A: '#dea673',
          B: '#7396be'
        },
        ploidyDesc: [
          {AABB: ['11', '11', '11', '02']},
          {AAB: ['01', '11', '11']},
          'BAB',
          {AABB: ['11', '11', '11', '20']},
          'AAB',
          'BBB',
          {AAB: ['01', '11', '11']},
          'AAB',
          'AAB',
          'AAB',
          'AAB'
        ]
      };

      config.onLoad = callback;
      var ideogram = new Ideogram(config);
    }

    d3.select('body')
      .append('script')
      .attr('src', '/dist/data/bands/native/banana.js');

    // Check for banana.js content every 50 ms.
    // If/when that content exists, initialize ideogram.
    (function checkBandData() {
      window.bandTimeout = setTimeout(function() {
        if (typeof (window.chrBands) === 'undefined') {
          checkBandData();
        } else {
          initIdeo();
        }
      }, 50);
    })();

  });

  it('should depict chromosomal rangesets', function(done) {
    // Covers case in ../examples/vanilla/ploidy-recombination.html

    function callback() {
      // TODO: There shouldn't be multiple elements with the same id
      var numRangeSets = d3.selectAll('.range-set rect').nodes().length;
      assert.equal(numRangeSets, 6);
      done();
    }

    function initIdeo() {

      var config = {
        organism: 'banana',
        orientation: 'horizontal',
        ploidy: 3,
        chrMargin: 10,
        ancestors: {
          A: '#dea673',
          B: '#7396be'
        },
        ploidyDesc: [
          'AAB',
          'AAB',
          'BAB',
          'AAB',
          'AAB',
          'BBB',
          'AAB',
          'AAB',
          'AAB',
          'AAB',
          'AAB'
        ],
        rangeSet: [{
          chr: 1,
          ploidy: [0, 1, 0],
          start: 17120000,
          stop: 25120000,
          color: [0, '#7396be', 0]
        }, {
          chr: 2,
          ploidy: [0, 1, 1],
          start: 12120000,
          stop: 15120000,
          color: [0, '#7396be', '#dea673']
        }]
      };

      config.onLoad = callback;
      config.debug = true;
      var ideogram = new Ideogram(config);
    }

    d3.select('body')
      .append('script')
      .attr('src', '/dist/data/bands/native/banana.js');

    // Check for banana.js content every 50 ms.
    // If/when that content exists, initialize ideogram.
    (function checkBandData() {
      window.bandTimeout = setTimeout(function() {
        if (typeof (window.chrBands) === 'undefined') {
          checkBandData();
        } else {
          initIdeo();
        }
      }, 50);
    })();

  });

  // it('should align chr. label with band-labeled vertical chromosome', function(done) {
  //   // Tests use case from ../examples/vanilla/human.html
  //
  //   function callback() {
  //
  //     var band, bandMiddle,
  //         chrLabel, chrLabelMiddle;
  //
  //     band = d3.select(".chromosome .band").nodes()[0].getBoundingClientRect();
  //     chrLabel = d3.select(".chromosome .chrLabel").nodes()[0].getBoundingClientRect();
  //
  //     bandMiddle = band.left + band.width/2;
  //     chrLabelMiddle = chrLabel.left + chrLabel.width/2;
  //
  //     labelsDiff = Math.abs(bandMiddle - chrLabelMiddle);
  //
  //     assert.isAtMost(labelsDiff, 1);
  //     done();
  //   }
  //
  //   var config = {
  //     organism: 'human',
  //     showBandLabels: true,
  //     chrHeight: 500
  //   };
  //   config.onLoad = callback;
  //   var ideogram = new Ideogram(config);
  // });

});<|MERGE_RESOLUTION|>--- conflicted
+++ resolved
@@ -386,12 +386,7 @@
     var ideogram = new Ideogram(config);
   });
 
-<<<<<<< HEAD
-  it('should have 1000 annotations in overlaid annotations example', function(done) {
-=======
-
   it('should have 48 annotations in overlaid annotations example', function(done) {
->>>>>>> 4a8e526c
     // Tests use case from old ../examples/vanilla/annotations-overlaid.html
 
     function callback() {
@@ -1160,17 +1155,6 @@
 
   });
 
-  it('should show XX chromosomes for a diploid human female', function(done) {
-    // Tests use case from ../examples/vanilla/ploidy-basic.html
-
-<<<<<<< HEAD
-    function callback() {
-      var selector = '#chrX-9606-chromosome-set .chrSetLabel tspan';
-      var chrSetLabel = getSvgText(selector);
-      assert.equal(chrSetLabel, 'XX');
-      done();
-    }
-=======
   // This test is flaky in Travis CI.
   // Disabled until a way to detect Travis environment is found.
   // it('should show border of band-labeled chromosome when multiple ideograms exist', function(done) {
@@ -1248,9 +1232,15 @@
   // });
 
 
-    it('should show XX chromosomes for a diploid human female', function(done) {
-      // Tests use case from ../examples/vanilla/ploidy-basic.html
->>>>>>> 4a8e526c
+  it('should show XX chromosomes for a diploid human female', function(done) {
+    // Tests use case from ../examples/vanilla/ploidy-basic.html
+
+    function callback() {
+      var selector = '#chrX-9606-chromosome-set .chrSetLabel tspan';
+      var chrSetLabel = getSvgText(selector);
+      assert.equal(chrSetLabel, 'XX');
+      done();
+    }
 
     var config = {
       organism: 'human',
