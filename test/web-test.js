// Most of these tests use Mocha's async support.
// Helpful:
//  - http://martinfowler.com/articles/asyncJS.html
//  - https://mochajs.org/#asynchronous-code

// innerHTML doesn't work for SVG in PhantomJS.  This is a workaround.
function getSvgText(selector) {
  var svgText =
    new XMLSerializer()
      .serializeToString(
        document.querySelector(selector)
      )
      .split('>')[1]
      .split('</')[0];
  return svgText;
}

describe("Ideogram", function() {

  var config = {};

  beforeEach(function() {

    delete chrBands;
    d3.selectAll("svg").remove();

    config = {
      organism: "human",
      chrWidth: 10,
      chrHeight: 150,
      chrMargin: 10,
      showChromosomeLabels: true,
      orientation: "vertical"
    };
  });

  function takeScreenshot() {
    if (window.callPhantom) {
      var date = new Date()
      var filename = "screenshots/" + date.getTime()
      console.log("Taking screenshot " + filename)
      callPhantom({'screenshot': filename})
    }
  }

  afterEach(function () {
    if (this.currentTest.state == 'failed') {
      takeScreenshot()
    }
  })

  it("should have a non-body container when specified", function() {
    config.container = ".small-ideogram";
    var ideogram = new Ideogram(config);
    assert.equal(ideogram.config.container, ".small-ideogram");
  });

  it("should write 'svg' element to DOM", function(done) {

    function callback() {
      var svg = document.getElementsByTagName("svg").length;
      assert.equal(svg, 1);
      done();
    }
    config.onLoad = callback;

    var ideogram = new Ideogram(config);
    // var svg = document.getElementsByTagName("svg").length;
    // assert.equal(svg, 1);
  });


  it("should have 24 chromosomes for a human ideogram instance", function(done) {
    // Tests use case from ../examples/human.html

    function callback() {
      var numChromosomes = Object.keys(ideogram.chromosomes["9606"]).length;
      assert.equal(numChromosomes, 24);
      done();
    }

    config.onLoad = callback;
    var ideogram = new Ideogram(config);
  });


  it("should have 21 chromosomes for a mouse ideogram instance", function(done) {
    // Tests use case from ../examples/mouse.html

    function callback() {
      var numChromosomes = Object.keys(ideogram.chromosomes["10090"]).length;
      assert.equal(numChromosomes, 21);
      done();
    }

    // Clears default setting from beforeEach (test artifact)
    delete config.organism;

    config.taxid = 10090;
    config.orientation = "horizontal";
    config.chromosomes = ["1", "2", "3", "4", "5", "6", "7", "8", "9", "10", "11", "12", "13", "14", "15", "16", "17", "18", "19", "X", "Y"];

    config.onLoad = callback;
    var ideogram = new Ideogram(config);
  });

  it("should have 4 syntenic regions for basic homology example", function(done) {
    // Tests use case from ../examples/homology_basic.html

    function callback() {

      var chrs = ideogram.chromosomes,
        chr1 = chrs["9606"]["1"],
        chr2 = chrs["9606"]["2"],
        r1Band, r2Band,
        r3Band, r4Band,
        r5Band, r6Band,
        range1, range2, range3, range4, range5, range6,
        syntenicRegions = [];

      r1Band = chr1.bands[2];
      range1 = {
        chr: chr1,
        start: r1Band.bp.start,
        stop: r1Band.bp.stop
      };

      r2Band = chr2.bands[2];
      range2 = {
        chr: chr2,
        start: r2Band.bp.start,
        stop: r2Band.bp.stop
      };

      // 1p11, chromosome 1 centromeric p band
      r3Band = chr1.bands[22];
      range3 = {
        chr: chr1,
        start: r3Band.bp.start,
        stop: r3Band.bp.stop
      };

      // 2p11.1, chromosome 2 centromeric p band
      r4Band = chr2.bands[13];
      range4 = {
        chr: chr2,
        start: r4Band.bp.start,
        stop: r4Band.bp.stop
      };

      // 1q12
      r5Band = chr1.bands[24]
      range5 = {
        chr: chr1,
        start: r5Band.bp.start,
        stop: r5Band.bp.stop
      };

      // 2q22
      r6Band = chr2.bands[24];
      range6 = {
        chr: chr2,
        start: r6Band.bp.start,
        stop: r6Band.bp.stop
      };

      // 1q24
      r7Band = chr1.bands[29]
      range7 = {
        chr: chr1,
        start: r7Band.bp.start,
        stop: r7Band.bp.stop
      };

      // 2q31 - 2q33
      range8 = {
        chr: chr2,
        start: chr2.bands[29].bp.start,
        stop: chr2.bands[33].bp.stop
      };

      syntenicRegions.push(
        {"r1": range1, "r2": range2},
        {"r1": range3, "r2": range4},
        {"r1": range5, "r2": range6},
        {"r1": range7, "r2": range8}
      );

      ideogram.drawSynteny(syntenicRegions);

      var numChromosomes = Object.keys(ideogram.chromosomes["9606"]).length;
      assert.equal(numChromosomes, 2);

      var numSyntenicRegions = document.getElementsByClassName("syntenicRegion").length;
      assert.equal(numSyntenicRegions, 4);

      done();
    }

    config.chromosomes = ["1", "2"];
    config.showBandLabels = true;
    config.orientation = "vertical";
    config.perspective = "comparative";

    config.onLoad = callback;
    var ideogram = new Ideogram(config);
  });


  it("should have 25 syntenic regions for advanced example", function(done) {
    // Tests use case from ../examples/homology_advanced.html

    function callback() {

      var chrs = ideogram.chromosomes,
        chr1 = chrs["10090"]["1"],
        chr2 = chrs["10090"]["2"],
        r1Band = chr1["bands"][7],
        r2Band = chr2["bands"][17],
        range1, range2, range3, range4, range5, range6,
        syntenicRegions = [];

      range1 = {
        chr: chr1,
        start: r1Band.bp.start,
        stop: r1Band.bp.stop
      };

      for (var i = 1; i < 20; i++) {
        range2 = {
          chr: chr2,
          start: 6000000 * i,
          stop: 6500000 * i
        };
        syntenicRegions.push({"r1": range1, "r2": range2, "color": "#F55"});
      }

      var range3 = {
        chr: chr1,
        start: 125000000,
        stop: 126000000
      };

      range4 = {
        chr: chr2,
        start: 1500000 * i,
        stop: 3600000 * i
      };
      syntenicRegions.push({"r1": range3, "r2": range4, "opacity": 0.7});

      var range5 = {
        chr: chr2,
        start: r2Band.bp.start,
        stop: r2Band.bp.stop
      };

      for (var i = 1; i < 6; i++) {
        range6 = {
          chr: chr1,
          start: 120000000 + (12000000 * i),
          stop: 120000000 + (8000000 * i)
        };
        color = "#AAF";
        if (i == 5) {
          color = "#DDD";
        }
        syntenicRegions.push({"r1": range5, "r2": range6, "color": color});
      }

      ideogram.drawSynteny(syntenicRegions);

      var numChromosomes = Object.keys(ideogram.chromosomes["10090"]).length;
      assert.equal(numChromosomes, 2);

      var numSyntenicRegions = document.getElementsByClassName("syntenicRegion").length;
      assert.equal(numSyntenicRegions, 25);

      done();
    }

    config = {
      taxid: 10090,
      chromosomes: ["1", "2"],
      chrWidth: 10,
      chrHeight: 500,
      chrMargin: 200,
      showChromosomeLabels: true,
      showBandLabels: true,
      orientation: "vertical",
      perspective: "comparative",
      onLoad: callback
    };

    var ideogram = new Ideogram(config);
  });


  it("should have 1 syntenic region between a human and a mouse chromosome", function(done) {
    // Tests use case from ../examples/homology_interspecies.html

    function callback() {
      // See HomoloGene entry for MTOR at
      // http://www.ncbi.nlm.nih.gov/homologene/3637
      // Placements for H. sapiens and M. musculus used below.
      // Placements from latest annotation release in
      // Human: http://www.ncbi.nlm.nih.gov/gene/2475#genomic-context
      // Mouse: http://www.ncbi.nlm.nih.gov/gene/56717#genomic-context

      var chrs = ideogram.chromosomes,
        chr1 = chrs["9606"]["1"],
        chr4 = chrs["10090"]["4"],
        syntenicRegions = [];

      range1 = {
        chr: chr1,
        start: 11106531,
        stop: 11262557,
        orientation: "reverse"
      };

      range2 = {
        chr: chr4,
        start: 148448582,
        stop: 148557685
      };

      syntenicRegions.push({"r1": range1, "r2": range2});

      ideogram.drawSynteny(syntenicRegions);

      var numHumanChromosomes = Object.keys(ideogram.chromosomes["9606"]).length;
      assert.equal(numHumanChromosomes, 1, "numHumanChromosomes");

      var numMouseChromosomes = Object.keys(ideogram.chromosomes["10090"]).length;
      assert.equal(numMouseChromosomes, 1, "numMouseChromosomes");

      var numSyntenicRegions = document.getElementsByClassName("syntenicRegion").length;
      //console.log(d3.selectAll(".syntenicRegion"));

      console.log('document.getElementsByClassName("syntenicRegion")');
      console.log(document.getElementsByClassName("syntenicRegion")[0][0]);

      assert.equal(numSyntenicRegions, 1, "numSyntenicRegions");

      done();
    }

    config.organism = ["human", "mouse"];
    config.chromosomes = {
      "human": ["1"],
      "mouse": ["4"]
    };
    config.orientation = "vertical";
    config.perspective = "comparative";

    config.onLoad = callback;
    var ideogram = new Ideogram(config);
  });

  it("should have 1000 annotations in basic annotations example", function(done) {
    // Tests use case from ../examples/annotations_basic.html

    function callback() {
      var numAnnots = document.getElementsByClassName("annot").length;
      assert.equal(numAnnots, 1000);
      done();
    }

    config.annotationsPath = "../data/annotations/1000_virtual_snvs.json";

    config.onDrawAnnots = callback;
    var ideogram = new Ideogram(config);
  });


  it("should have 1000 annotations in overlaid annotations example", function(done) {
    // Tests use case from old ../examples/annotations_overlaid.html

    function callback() {
      var numAnnots = document.getElementsByClassName("annot").length;
      assert.equal(numAnnots, 1000);
      done();
    }

    config = {
      organism: "human",
      chrWidth: 10,
      chrHeight: 500,
      chrMargin: 5,
      showChromosomeLabels: true,
      annotationsPath: "../data/annotations/1000_virtual_snvs.json",
      annotationsLayout: "overlay",
      orientation: "horizontal",
      onDrawAnnots: callback
    };

    ideogram = new Ideogram(config);
  });

  it("should have 10 spanning overlaid annotations in proper chromosomes", function(done) {
    // Tests:
    //  * https://github.com/eweitz/ideogram/issues/65
    //  * https://github.com/eweitz/ideogram/issues/66

    function callback() {

      // Correct number?
      var numAnnots = document.querySelectorAll(".annot").length;
      assert.equal(numAnnots, 10);

      // Correct order?
      var numChr20Annots = document.querySelectorAll('#chr20-9606 .annot').length;
      assert.equal(numChr20Annots, 1);

      // Spanning, not point?
      var chr1Annot = document.querySelectorAll('#chr1-9606 .annot')[0];
      var chr1AnnotWidth = chr1Annot.getBBox().width;
      assert.isAbove(chr1AnnotWidth, 3);

      done();
    }

    config = {
      organism: "human",
      annotationsPath: "../data/annotations/10_virtual_cnvs.json",
      annotationsLayout: "overlay",
      orientation: "horizontal",
      onDrawAnnots: callback
    };

    ideogram = new Ideogram(config);
  });

  it("should have 1000 annotations and 5 tracks in tracks annotations example", function(done) {
    // Tests use case from ../examples/annotations_tracks.html
    // TODO: Add class to annots indicating track

    function callback() {
      var numAnnots = document.getElementsByClassName("annot").length;
      assert.equal(numAnnots, 1000);
      done();
    }

    var annotationTracks = [
      {"id": "pathogenicTrack", "displayName": "Pathogenic", "color": "#F00"},
      {"id": "likelyPathogenicTrack", "displayName": "Likely pathogenic", "color": "#DB9"},
      {"id": "uncertainSignificanceTrack", "displayName": "Uncertain significance", "color": "#CCC"},
      {"id": "likelyBenignTrack", "displayName": "Likely benign", "color": "#BD9"},
      {"id": "benignTrack",  "displayName": "Benign", "color": "#8D4"}
    ]

    var config = {
      taxid: 9606,
      chrWidth: 8,
      chrHeight: 500,
      chrMargin: 10,
      showChromosomeLabels: true,
      annotationsPath: "../data/annotations/1000_virtual_snvs.json",
      annotationTracks: annotationTracks,
      annotationHeight: 2.5,
      orientation: "vertical",
      onDrawAnnots: callback
    };

    ideogram = new Ideogram(config);
  });

  it("should have 2015 annotations in histogram annotations example", function(done) {
    // Tests use case from ../examples/annotations_histogram.html
    // TODO: Add class to annots indicating track

    function callback() {
      var numAnnots = document.getElementsByClassName("annot").length;
      assert.equal(numAnnots, 2015);
      done();
    }

    var config = {
      organism: "human",
      chrWidth: 10,
      chrHeight: 500,
      chrMargin: 10,
      showChromosomeLabels: true,
      annotationsPath: "../data/annotations/all_human_genes.json",
      annotationsLayout: "histogram",
      barWidth: 3,
      orientation: "vertical",
      onDrawAnnots: callback
    };

    ideogram = new Ideogram(config);
  });

  it("should have 114 annotations in file URL example", function(done) {
    // Tests use case from ../examples/annotations_file_url.html

    function callback() {
      var numAnnots = document.getElementsByClassName("annot").length;
      assert.equal(numAnnots, 114);
      done();
    }

    var config = {
      organism: 'human',
      assembly: 'GRCh37',
      annotationsPath: 'https://raw.githubusercontent.com/NCBI-Hackathons/Scan2CNV/master/files/201113910010_R08C02.PennCnvOut.bed',
      onDrawAnnots: callback
    };

    ideogram = new Ideogram(config);
  });

  it("should have histogram bars roughly flush with chromosome ends", function(done) {
    // Tests use case from ../examples/annotations_histogram.html
    // TODO: Add class to annots indicating track

    function getTerEnd(arm) {
      // Helper function to get the x coordinate of the outermost
      // edge of the p or q arm of chromosome 1
        var armIndex = (arm === 'p') ? 1 : 2,
          ter = d3.selectAll('.chromosome-border path:nth-child(' + armIndex + ')'),
          terBox = ter.nodes()[0].getBBox(),
          terX = terBox.x,
          terWidth = terBox.width,
          terEnd,
          inst = ter.attr('d').split(' '), // Path instructions in description ('d')
          terCurve = parseInt(inst[4].replace('Q', '').split(',')[0]),
          terCurveX = parseInt(inst[0].replace('M', '').split(',')[0]),
          terStroke = parseFloat(ter.style("stroke-width").slice(0, -2));

          if (arm === 'p') {
            terEnd = terCurve;
          } else {
            terEnd = terCurve + terCurveX - terStroke;
          }

          terEnd = terEnd.toFixed(2);

          return terEnd;
    }

    function onIdeogramLoadAnnots() {

      var pterEnd = getTerEnd("p"),
          firstAnnotEnd = d3.selectAll("#chr1-9606 .annot").nodes()[0].getBBox().x,
          qterEnd = getTerEnd("q"),
          tmp = d3.selectAll("#chr1-9606 .annot").nodes(),
          tmp = tmp[tmp.length - 1].getBBox(),
          bump = ideogram.bump,
          lastAnnotEnd = tmp.x + tmp.width;

          // console.log("pterEnd - firstAnnotEnd: " + (pterEnd - firstAnnotEnd));
          // console.log("qterEnd - lastAnnotEnd: " + (qterEnd - lastAnnotEnd));
          assert.isBelow(pterEnd - firstAnnotEnd - bump, 3);
          assert.isAbove(qterEnd - lastAnnotEnd - bump, -20);

      done();
    }

    var config = {
      organism: "human",
      chrWidth: 10,
      chrHeight: 500,
      chrMargin: 10,
      showChromosomeLabels: true,
      annotationsPath: "../data/annotations/all_human_genes.json",
      annotationsLayout: "histogram",
      barWidth: 3,
      orientation: "vertical",
      onDrawAnnots: onIdeogramLoadAnnots
    };

    ideogram = new Ideogram(config);
  });

  it("should have 12 chromosomes per row in small layout example", function(done) {
      // Tests use case from ../examples/layout_small.html

      function callback() {

        t1 = d3.select("#chr12-9606-chromosome-set").attr("transform");
        t2 = d3.select("#chr13-9606-chromosome-set").attr("transform");

        lastChrRow1Y = parseInt(t1.split('translate(')[1].split(',')[0], 10);
        firstChrRow2Y = parseInt(t2.split('translate(')[1].split(',')[0], 10);

        assert.isTrue(firstChrRow2Y > lastChrRow1Y + config.chrHeight);

        done();
      }

      document.getElementsByTagName("body")[0].innerHTML += '<div class="small-ideogram"></div>';

      var config = {
        container: ".small-ideogram",
        organism: "human",
        resolution: 550,
        chrWidth: 10,
        chrHeight: 150,
        chrMargin: 10,
        rows: 2,
        showChromosomeLabels: true,
        orientation: "vertical"
      };

      config.onLoad = callback;
      var ideogram = new Ideogram(config);
    });


    it("should use GRCh37 when specified in 'assembly' parameter", function(done) {
      // Tests use case from ../examples/human.html

      function callback() {
        var bands = ideogram.chromosomes["9606"]["1"]["bands"]
        var chr1Length = bands[bands.length - 1].bp.stop;
        assert.equal(chr1Length, 249250621);
        done();
      }

      config.assembly = "GRCh37";
      config.onLoad = callback;
      var ideogram = new Ideogram(config);
    });

    it("should support RefSeq accessions in 'assembly' parameter", function(done) {
      // Tests use case for non-default assemblies.
      // GCF_000306695.2 is commonly called CHM1_1.1
      // https://www.ncbi.nlm.nih.gov/assembly/GCF_000306695.2/

      function callback() {
        var chr1Length = ideogram.chromosomes["9606"]["1"].length
        // For reference, see length section of LOCUS field in GenBank record at
        // https://www.ncbi.nlm.nih.gov/nuccore/CM001609.2
        assert.equal(chr1Length, 250522664);
        done();
      }

      config.assembly = "GCF_000306695.2";
      config.onLoad = callback;
      var ideogram = new Ideogram(config);
    });
  
    it("should support GenBank accessions in 'assembly' parameter", function(done) {
      // Tests use case for non-default assemblies.
      // GCA_000002125.2 is commonly called HuRef
      // https://www.ncbi.nlm.nih.gov/assembly/GCA_000002125.2

      function callback() {
        var chr1Length = ideogram.chromosomes["9606"]["1"].length
        // For reference, see length section of LOCUS field in GenBank record at
        // https://www.ncbi.nlm.nih.gov/nuccore/CM001609.2
        assert.equal(chr1Length, 219475005);
        done();
      }

      config.assembly = "GCA_000002125.2";
      config.onLoad = callback;
      var ideogram = new Ideogram(config);
    });

    it("should handle arrayed objects in 'annotations' parameter", function(done) {
      // Tests use case from ../examples/human.html

      function callback() {
        var numAnnots = d3.selectAll(".annot").nodes().length;
        assert.equal(numAnnots, 1);
        done();
      }

      config.annotations = [{
        "name": "BRCA1",
        "chr": "17",
        "start": 43044294,
        "stop": 43125482
      }];
      config.onDrawAnnots = callback;
      var ideogram = new Ideogram(config);
    });

    // TODO: Re-enable when there is a decent package that enables
    //       PhantomJS-like screenshots from automated tests
    //       cf.:
    //        if (window.callPhantom) {
    //        callPhantom({'screenshot': filename})
    //
    // it("should align chr. label with thick horizontal chromosome", function(done) {
    //   // Tests use case from ../examples/annotations_basic.html
    //
    //   function callback() {
    //     var band, bandMiddle,
    //         chrLabel, chrLabelMiddle;
    //
    //     band = d3.selectAll(".chromosome .band").nodes()[0].getBoundingClientRect();
    //     chrLabel = d3.selectAll(".chromosome-set-label").nodes()[0].getBoundingClientRect();
    //
    //     bandMiddle = band.top + band.height/2;
    //     chrLabelMiddle = chrLabel.top + chrLabel.height/2;
    //
    //     labelsDiff = Math.abs(bandMiddle - chrLabelMiddle);
    //
    //     assert.isAtMost(labelsDiff, 1);
    //     done();
    //   }
    //
    //   config = {
    //     organism: "human",
    //     chrHeight: 600,
    //     chrWidth: 20,
    //     orientation: "horizontal",
    //     chromosomes: ["17"],
    //     annotations: [{
    //       "name": "BRCA1",
    //       "chr": "17",
    //       "start": 43044294,
    //       "stop": 43125482
    //     }],
    //     annotationHeight: 6
    //   };
    //   config.onDrawAnnots = callback;
    //   var ideogram = new Ideogram(config);
    // });

    it("should align chr. label with vertical chromosome", function(done) {
      // Tests use case from ../examples/human.html

      function callback() {
        var band, bandMiddle,
            chrLabel, chrLabelMiddle;

        band = d3.selectAll(".chromosome .band").nodes()[0].getBoundingClientRect();
        chrLabel = d3.selectAll(".chromosome-set-label").nodes()[0].getBoundingClientRect();

        bandMiddle = band.left + band.width/2;
        chrLabelMiddle = chrLabel.left + chrLabel.width/2;

        labelsDiff = Math.abs(bandMiddle - chrLabelMiddle);

        assert.isAtMost(labelsDiff, 1);
        done();
      }


      var annotationTracks = [
        {"id": "pathogenicTrack", "displayName": "Pathogenic", "color": "#F00"},
        {"id": "likelyPathogenicTrack", "displayName": "Likely pathogenic", "color": "#DB9"},
        {"id": "uncertainSignificanceTrack", "displayName": "Uncertain significance", "color": "#CCC"},
        {"id": "likelyBenignTrack", "displayName": "Likely benign", "color": "#BD9"},
        {"id": "benignTrack",  "displayName": "Benign", "color": "#8D4"}
      ]

      var config = {
        organism: "human",
        chrWidth: 20,
        chrHeight: 500,
        annotationsPath: "../data/annotations/1000_virtual_snvs.json",
        annotationTracks: annotationTracks,
        annotationHeight: 2.5
      };
      config.onDrawAnnots = callback;
      var ideogram = new Ideogram(config);
    });


    it("should show three genomes in one page", function(done) {
      // Tests use case from ../examples/multiple_trio.html

      var config, containerIDs, id, i, container
          ideogramsLoaded = 0;

      function callback() {
        var numChromosomes;

        ideogramsLoaded += 1;

        if (ideogramsLoaded === 3) {
          numChromosomes = document.querySelectorAll('.chromosome').length;
          assert.equal(numChromosomes, 24*3);
          done();
        }
      }

      config = {
        organism: "human",
        chrHeight: 125,
        resolution: 400,
        orientation: "vertical",
        onLoad: callback
      };

      containerIDs = ["mother", "father", "proband"];
      for (i = 0; i < containerIDs.length; i++) {
        id = containerIDs[i];
        container = '<div id="' + id + '"></div>';
        document.querySelector("body").innerHTML += container;
        config.container = "#" + id;
        new Ideogram(config);
      }

    });


    it("should show XX chromosomes for a diploid human female", function(done) {
      // Tests use case from ../examples/ploidy_basic.html

      function callback() {
        var selector = '#chrX-9606-chromosome-set .chromosome-set-label tspan';
        var chrSetLabel = getSvgText(selector);
        assert.equal(chrSetLabel, 'XX');
        done();
      }

      var config = {
        organism: "human",
        sex: "female",
        chrHeight: 300,
        chrWidth: 8,
        ploidy: 2,
        onLoad: callback
      };
      var ideogram = new Ideogram(config);
    });


    it("should show XY chromosomes for a diploid human male", function(done) {
      // Tests use case from ../examples/ploidy_basic.html

      function callback() {
        var selector = '#chrX-9606-chromosome-set .chromosome-set-label tspan';
        var chrSetLabel = getSvgText(selector);
        assert.equal(chrSetLabel, 'XY');
        done();
      }

      var config = {
        organism: "human",
        sex: "male",
        chrHeight: 300,
        chrWidth: 8,
        ploidy: 2,
        onLoad: callback
      };
      var ideogram = new Ideogram(config);
    });

    it("should omit Y chromosome in haploid human female", function(done) {

      function callback() {
        var hasChrY = d3.selectAll('#chrY-9606').nodes().length >= 1;
        assert.isFalse(hasChrY);
        done();
      }

      var config = {
        organism: "human",
        sex: "female"
      };
      config.onLoad = callback;
      var ideogram = new Ideogram(config);
    });

<<<<<<< HEAD
    it("should support using NCBI Taxonomy ID in 'organism' option", function(done) {

      function callback() {
        var numChromosomes = Object.keys(ideogram.chromosomes[9606]).length;
        assert.equal(numChromosomes, 24);
        done();
      }
      
      var config = {
        organism: 9606
      };
      config.onLoad = callback;
      var ideogram = new Ideogram(config);
    });

=======
>>>>>>> 3781e14a
    /*
    it("should load remote data from external BED file", function(done) {

      function callback() {
        var numChr1Annots, redAnnot, greenAnnot;

        numChr1Annots = d3.selectAll('#chr1-9606 .annot').nodes().length;
        redAnnotColor =
          d3.selectAll('#chr1-9606 .annot path:nth-child(1)').attr('fill');
        greenAnnotColor =
          d3.selectAll('#chr1-9606 .annot path:nth-child(1)').attr('fill');
        assert.equals(numChr1Annots, 11);
        done();
      }

      var annotsTracks = [{
        id: "myTrack",
        displayName: "Genome features",
        color: "#F00"
      }];
      var annotsHeight = 3.5;

      var config = {
        organism: "human",
        assembly: "GRCh37",
        annotationsPath: "https://raw.githubusercontent.com/NCBI-Hackathons/Scan2CNV/master/files/201113910010_R08C02.PennCnvOut.bed",
        annotationTracks: annotsTracks,
        annotationHeight: annotsHeight,
        container: '#ideo-container',
        onDrawAnnots: callback
      };
      var ideogram = new Ideogram(config);
    });
    */

    // it("should align chr. label with band-labeled vertical chromosome", function(done) {
    //   // Tests use case from ../examples/human.html
    //
    //   function callback() {
    //
    //     var band, bandMiddle,
    //         chrLabel, chrLabelMiddle;
    //
    //     band = d3.select(".chromosome .band").nodes()[0].getBoundingClientRect();
    //     chrLabel = d3.select(".chromosome .chrLabel").nodes()[0].getBoundingClientRect();
    //
    //     bandMiddle = band.left + band.width/2;
    //     chrLabelMiddle = chrLabel.left + chrLabel.width/2;
    //
    //     labelsDiff = Math.abs(bandMiddle - chrLabelMiddle);
    //
    //     assert.isAtMost(labelsDiff, 1);
    //     done();
    //   }
    //
    //   var config = {
    //     organism: "human",
    //     showBandLabels: true,
    //     chrHeight: 500
    //   };
    //   config.onLoad = callback;
    //   var ideogram = new Ideogram(config);
    // });


});<|MERGE_RESOLUTION|>--- conflicted
+++ resolved
@@ -859,7 +859,6 @@
       var ideogram = new Ideogram(config);
     });
 
-<<<<<<< HEAD
     it("should support using NCBI Taxonomy ID in 'organism' option", function(done) {
 
       function callback() {
@@ -867,7 +866,7 @@
         assert.equal(numChromosomes, 24);
         done();
       }
-      
+
       var config = {
         organism: 9606
       };
@@ -875,8 +874,6 @@
       var ideogram = new Ideogram(config);
     });
 
-=======
->>>>>>> 3781e14a
     /*
     it("should load remote data from external BED file", function(done) {
 
