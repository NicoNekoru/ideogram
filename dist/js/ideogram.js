--- conflicted
+++ resolved
@@ -3469,18 +3469,11 @@
       if (accession !== assemblies.default) {
         bandFileName.push(accession);
       }
-<<<<<<< HEAD
-      if (taxid === '9606') {
-        if (accession !== assemblies.default || resolution !== 850) {
-          bandFileName.push(resolution);
-        }
-=======
       if (
         taxid === '9606' &&
         (accession !== assemblies.default || resolution !== 850)
       ) {
           bandFileName.push(resolution);
->>>>>>> f2f24536
       }
       bandFileName = bandFileName.join('-') + '.js';
 
