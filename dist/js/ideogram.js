--- conflicted
+++ resolved
@@ -2621,62 +2621,8 @@
     return;
   }
 
-<<<<<<< HEAD
-  var annots = [];
-
-  // Horrible.  Remove hard-coding.
-  var chrs = [
-  	"1", "2", "3", "4", "5", "6", "7", "8", "9", "10",
-  	"11", "12", "13", "14", "15", "16", "17", "18", "19", "20",
-  	"21", "22", "X", "Y"
-  ];
-
-  for (var i = 0; i < chrs.length; i++) {
-    chr = chrs[i];
-  	annots.push({"chr": chr, "annots": []});
-  }
-
-  var colorMap = {
-    "-1": "#00F",
-    "0": "#CCC",
-    "1": "#F00"
-  }
-
-  d3.request(annotsUrl, function(data) {
-    var tsvLines, i, columns, chr, start, stop, chrIndex, annot;
-
-    tsvLines = data.response.split(/\r\n|\n/);
-    for (i = 0; i < tsvLines.length; i++) {
-      columns = tsvLines[i].split(/\s/g);
-      chr = columns[0];
-      start = parseInt(columns[1], 10);
-      stop = parseInt(columns[2], 10);
-      if (columns.length > 3) {
-        color = colorMap[columns[3]];
-      }
-      length = stop - start;
-      chrIndex = chrs.indexOf(chr);
-      if (chrIndex === -1) {
-        continue;
-      }
-      annot = ["", start, length, 0];
-      if (columns.length > 3) {
-        annot.push(color);
-      }
-      annots[chrIndex]["annots"].push(annot);
-    }
-    keys = ['name', 'start', 'length', 'trackIndex'];
-    if (tsvLines[1].length > 3) {
-      keys.push('color');
-    }
-    ideo.rawAnnots = {
-      keys: keys,
-      annots: annots
-    };
-=======
   d3.request(annotsUrl, function(data) {
     ideo.rawAnnots = ideo.parseBed(data.response);
->>>>>>> 935232aa
   });
 
 }
