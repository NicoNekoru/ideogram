/**
 * Chromosome range.
 * @public
 * @class
 * @param {Object} data - range data.
 * @param {Integer} data.chr - chromosome index.
 * @param {Integer[]} [data.ploidy] - array which controls on which chromosomes range should appear in case of ploidy.
 * @param {Integer} data.start - range start.
 * @param {Integer} data.stop - range end.
 * @param {String} data.color - range color.
 */
function Range(data) {
    /**
     * @private
     * @member {Object}
     */
    this._data = data;
};


/**
 * Get range start.
 * @public
 * @returns {Integer}.
 */
Range.prototype.getStart = function() {

    return this._data.start;
};


/**
 * Get range end.
 * @public
 * @returns {Integer}.
 */
Range.prototype.getStop = function() {

    return this._data.stop;
};


/**
 * Get range length.
 * @public
 * @returns {Integer}
 */
Range.prototype.getLength = function() {

    return this._data.stop - this._data.start;
};


/**
 * Get range color.
 * @public
 * @param {Intger} chrNumber - chromosome number.
 * @returns {String}
 */
Range.prototype.getColor = function(chrNumber) {

    if (! ('ploidy' in this._data)) {
        return this._getColor(chrNumber);
    } else if ('ploidy' in this._data && this._data.ploidy[chrNumber]) {
        return this._getColor(chrNumber);
    } else {
        return 'transparent';
    }

};


/**
 * Get range color.
 * @private
 * @param {Intger} chrNumber - chromosome number.
 * @returns {String}
 */
Range.prototype._getColor = function(chrNumber) {

    if (Array.isArray(this._data.color)) {
        return this._data.color[chrNumber];
    } else {
        return this._data.color;
    }
};
/**
 * @public
 * @class
 * @param {Object} model
 */
function ModelAdapter(model) {

    this._model = model;
    this._class = 'ModelAdapter';
}


/**
 * @public
 * @static
 * @param {Object} model
 * @returns {ModelAdapter}
 */
ModelAdapter.getInstance = function(model) {

    if (model.bands) {
        return new ModelAdapter(model);
    } else {
        return new ModelNoBandsAdapter(model);
    }
};


/**
 * Get model.
 * @public
 * @returns {Object}
 */
ModelAdapter.prototype.getModel = function() {

    return this._model;
};


/**
 * Get chromosome CSS class.
 * @returns {String}
 */
ModelAdapter.prototype.getCssClass = function() {

    return '';
};
/**
 * 
 */
function ModelNoBandsAdapter(model) {
    /*
     * Call parent constructor.
     */
    ModelAdapter.call(this, model);
    this._class = 'ModelNoBandsAdapter';
}


ModelNoBandsAdapter.prototype = Object.create(ModelAdapter.prototype);


/**
 * @override
 */
ModelNoBandsAdapter.prototype.getModel = function() {
    /*
     * Define bands as empty array.
     */
    this._model.bands = [];
    /*
     * If chromosome width more than 1 add single band to bands array.
     */
    if (this._model.width > 1) {
        this._model.bands.push({
            name: 'p',
            px : {
                start : 0,
                stop : this._model.width,
                width : this._model.width
            }
        });
    }

    return this._model;
};


/**
 * @override
 */
ModelNoBandsAdapter.prototype.getCssClass = function() {

    return 'noBands';
};
/**
 * 
 */
function Layout(config, ideo) {
    /**
     * @private
     * @member {Object}
     */
    this._config = config;
    /**
     * @private
     * @member {Ideogram}
     */
    this._ideo = ideo;
    /**
     * @private
     * @member {PloidyDescription}
     */
    this._description = new PloidyDescription(config.ploidyDesc);
    /**
     * Chromosome set's offset array.
     * @private
     * @member {Number[]}
     */
    this._translate = undefined;
    /**
     * Chromosome band's size.
     * @private
     * @member {Number}
     */
    this._tickSize = 8;
    /**
     * Chromosome rotation state.
     * @private
     * @member {Boolean}
     */
    this._isRotated = false;
}


/**
 * Factory method.
 * @public
 * @static
 * @param {Object} config
 * @param {Ideogram} ideo
 * @return {Layout}
 */
Layout.getInstance = function(config, ideo) {

    if ("perspective" in config && config.perspective == "comparative") {
        return new PairedLayout(config, ideo);
    } else if ("rows" in config && config.rows > 1) {
        return new SmallLayout(config, ideo);
    } else if (config.orientation === 'vertical') {
        return new VerticalLayout(config, ideo);
    } else if (config.orientation === 'horizontal') {
        return new HorizontalLayout(config, ideo);
    } else {
        return new VerticalLayout(config, ideo);
    }
};


/**
 * Get rotated chromosome y scale.
 * @protected
 * @returns {Number}
 */
Layout.prototype._getYScale = function() {
    /*
     * 20 is width of rotated chromosome.
     */
    return 20 / this._config.chrWidth;
};


/**
 * Rotate chromosome to original position.
 * @public
 * @param {Integer} chrSetNumber
 * @param {Integer} chrNumber
 * @param {SVGElement} chrElement
 * @param {Function} callback
 */
Layout.prototype.rotateBack = function(chrSetNumber, chrNumber, chrElement, callback) {

    throw new Error(this._class + '#rotateBack not implemented');
};


/**
 * Rotate chromosome to opposite position.
 * @public
 * @param {Integer} chrSetNumber
 * @param {Integer} chrNumber
 * @param {SVGElement} chrElement
 * @param {Function} callback
 */
Layout.prototype.rotateForward = function(chrSetNumber, chrNumber, chrElement, callback) {

    throw new Error(this._class + '#rotateForward not implemented');
};


/**
 * @public
 * @param {SVGElement} chrElement
 */
Layout.prototype.rotate = function(chrSetNumber, chrNumber, chrElement) {
    /*
     * Find chromosomes which should be hidden.
     */
    var otherChrs = d3.selectAll("g.chromosome").filter(function(d, i) {
        return this !== chrElement;
    });

    if (this._isRotated) {
        /*
         * Reset _isRotated flag.
         */
        this._isRotated = false;
        /*
         * Rotate chromosome back.
         */
        this.rotateBack(chrSetNumber, chrNumber, chrElement, function() {
            /*
             * Show all other chromosomes and chromosome labels.
             */
            otherChrs.style("display", null);
            d3.selectAll(".chrSetLabel, .chrLabel").style("display", null);
        });
    } else {
        /*
         * Set _isRotated flag.
         */
        this._isRotated = true;
        /*
         * Hide all other chromosomes and chromosome labels.
         */
        otherChrs.style("display", "none");
        d3.selectAll(".chrSetLabel, .chrLabel").style("display", "none");
        /*
         * Rotate chromosome.
         */
        this.rotateForward(chrSetNumber, chrNumber, chrElement);
    }
};


Layout.prototype._getAdditionalOffset = function() {

    return (this._config.annotationHeight || 0) * (this._config.numAnnotTracks || 1);
};


Layout.prototype._getChromosomeSetSize = function(chrSetNumber) {
    /*
     * Get last chromosome set size.
     */
    var setSize = this._description.getSetSize(chrSetNumber);
    /*
     * Increase offset by last chromosome set size.
     */
    return setSize * this._config.chrWidth * 2 + (this._config.ploidy > 1 ? 20 : 0);
};


/**
 * Get layout margin.
 * @public
 * @returns {Object}
 */
Layout.prototype.getMargin = function() {

    return this._margin;
};


/**
 * Get SVG element height.
 * @public
 * @param {Integer} taxId
 * @return {Number}
 */
Layout.prototype.getHeight = function(taxId) {

    throw new Error(this._class + '#getHeight not implemented');
};


Layout.prototype.getChromosomeBandTickY1 = function(chrNumber) {

    throw new Error(this._class + '#getChromosomeBandTickY1 not implemented');
};


Layout.prototype.getChromosomeBandTickY2 = function(chrNumber) {

    throw new Error(this._class + '#getChromosomeBandTickY2 not implemented');
};


/**
 * Get chromosome's band translate attribute.
 * @public
 * @param {Object} band
 * @param {Integer} chrNumber
 * @return {Object}
 */
Layout.prototype.getChromosomeBandLabelTranslate = function(band, chrNumber) {

    throw new Error(this._class + '#getChromosomeBandLabelTranslate not implemented');
};


/**
 * Get chromosome's band label text-anchor value.
 * @public
 * @param {Integer} chrNumber
 * @return {String|null}
 */
Layout.prototype.getChromosomeBandLabelAnchor = function(chrNumber) {

    throw new Error(this._class + '#getChromosomeBandLabelAnchor not implemented');
};


Layout.prototype.getChromosomeLabelXPosition = function(i) {

    throw new Error(this._class + '#getChromosomeLabelXPosition not implemented');
};


Layout.prototype.getChromosomeLabelYPosition = function(i) {

    throw new Error(this._class + '#getChromosomeLabelYPosition not implemented');
};


Layout.prototype.getChromosomeSetLabelYPosition = function(i) {

    throw new Error(this._class + '#getChromosomeSetLabelYPosition not implemented');
};


Layout.prototype.getChromosomeSetLabelXPosition = function(i) {

    throw new Error(this._class + '#getChromosomeSetLabelXPosition not implemented');
};


Layout.prototype.getChromosomeSetLabelTranslate = function() {

    throw new Error(this._class + '#getChromosomeSetLabelTranslate not implemented');
};


/**
 * Get chromosome set translate attribute.
 * @public
 * @param {Integer} setNumber - chromosome set number
 * @return {String}
 */
Layout.prototype.getChromosomeSetTranslate = function(setNumber) {

    throw new Error(this._class + '#getChromosomeSetTranslate not implemented');
};


/**
 * Get chromosome set translate's y offset.
 * @public
 * @param {Integer} setNumber - chromosome set number
 * @return {Number}
 */
Layout.prototype.getChromosomeSetYTranslate = function(setNumber) {

    throw new Error(this._class + '#getChromosomeSetYTranslate not implemented');
};
/**
 * @public
 * @class
 * @param {Object} config
 * @param {Ideogram} ideo
 */
function HorizontalLayout(config, ideo) {
    /*
     * 
     */
    Layout.call(this, config, ideo);
    /**
     * @private
     * @member {String}
     */
    this._class = 'HorizontalLayout';
    /**
     * Layout margins.
     * @private
     * @member {Object}
     */
    this._margin = {
        left : 25,
        top : 30
    };
}


HorizontalLayout.prototype = Object.create(Layout.prototype);


/**
 * @override
 */
HorizontalLayout.prototype.rotateForward = function(setNumber, chrNumber, chrElement, callback) {

    var xOffset = 20;

    var ideoBox = d3.select("#_ideogram").node().getBoundingClientRect();
    var chrBox = chrElement.getBoundingClientRect();

    var scaleX = (ideoBox.height / (chrBox.width + xOffset / 2)) * 0.97;
    var scaleY = this._getYScale();

    var yOffset = (chrNumber + 1) * ((this._config.chrWidth * 2) * scaleY);

    var transform = 'rotate(90) translate(' + xOffset + ', -' + yOffset + ') scale(' + scaleX + ', ' + scaleY + ')';

    d3.select(chrElement.parentNode)
        .transition()
        .attr("transform", transform)
        .on('end', callback);
};


/**
 * @override
 */
HorizontalLayout.prototype.rotateBack = function(setNumber, chrNumber, chrElement, callback) {

    var translate = this.getChromosomeSetTranslate(setNumber);

    d3.select(chrElement.parentNode)
        .transition()
        .attr("transform", translate)
        .on('end', callback);
};


/**
 * @override
 */
HorizontalLayout.prototype.getHeight = function(taxId) {
    /*
     * Get last chromosome set offset.
     */
    var lastSetOffset = this.getChromosomeSetYTranslate(this._config.chromosomes[taxId].length - 1);
    /*
     * Get last chromosome set size.
     */
    var lastSetSize = this._getChromosomeSetSize(this._config.chromosomes[taxId].length - 1);
    /*
     * Increase offset by last chromosome set size.
     */
    lastSetOffset += lastSetSize;

    return lastSetOffset + this._getAdditionalOffset() * 2;
};


/**
 * @override
 */
HorizontalLayout.prototype.getChromosomeBandLabelAnchor = function(chrNumber) {

    return null;
};


/**
 * @override
 */
HorizontalLayout.prototype.getChromosomeBandTickY1 = function(chrNumber) {

    return 2;
};


/**
 * @override
 */
HorizontalLayout.prototype.getChromosomeBandTickY2 = function(chrNumber) {

    return 10;
};


/**
 * @override
 */
HorizontalLayout.prototype.getChromosomeBandLabelTranslate = function(band) {

    var x = this._ideo.round(- this._tickSize + band.px.start + band.px.width / 2);
    var y = -10;

    return {
        x : x,
        y : y,
        translate : 'translate(' + x + ',' + y + ')'
    };
};


/**
 * @override
 */
HorizontalLayout.prototype.getChromosomeSetLabelTranslate = function() {

    return null;
};


/**
 * @override
 */
HorizontalLayout.prototype.getChromosomeSetTranslate = function(setNumber) {

    return "translate(" + this._margin.left + ", " + this.getChromosomeSetYTranslate(setNumber) + ")";
};


/**
 * @override
 */
HorizontalLayout.prototype.getChromosomeSetYTranslate = function(setNumber) {
    /*
     * Get additional padding caused by annotation tracks.
     */
    var additionalPadding = this._getAdditionalOffset();
    /*
     * If no detailed description provided just use one formula for all cases.
     */
    if (! this._config.ploidyDesc) {
        return 30 * (setNumber) + this._config.chrWidth + additionalPadding * 2 + additionalPadding * setNumber;
    }
    /*
     * Id detailed description provided start to calculate offsets
     * for each chromosome set separately. This should be done only once.
     */
    if (! this._translate) {
        /*
         * First offset equals to zero.
         */
        this._translate = [1];
        /*
         * Loop through description set.
         */
        for (var i = 1; i < this._config.ploidyDesc.length; i ++) {
            this._translate[i] = this._translate[i - 1] + this._getChromosomeSetSize(i - 1);
        }
    }

    return this._translate[setNumber];
};


/**
 * @override
 */
HorizontalLayout.prototype.getChromosomeSetLabelXPosition = function(i) {

    return -20;
};


/**
 * @override
 */
HorizontalLayout.prototype.getChromosomeSetLabelYPosition = function(i) {

    return this._description.getSetSize(i) * this._config.chrWidth;
};


/**
 * @override
 */
HorizontalLayout.prototype.getChromosomeLabelXPosition = function(i) {

    return -8;
};


/**
 * @override
 */
HorizontalLayout.prototype.getChromosomeLabelYPosition = function(i) {

    return this._config.chrWidth;
};
/**
 * @public
 * @class
 * @param {Object} config
 * @param {Ideogram} ideo
 */
function VerticalLayout(config, ideo) {
    /*
     * 
     */
    Layout.call(this, config, ideo);
    /**
     * @private
     * @member {String}
     */
    this._class = 'VerticalLayout';
    /**
     * Layout margins.
     * @private
     * @member {Object}
     */
    this._margin = {
        top : 30,
        left : 15
    };
}


VerticalLayout.prototype = Object.create(Layout.prototype);


/**
 * @override
 */
VerticalLayout.prototype.rotateForward = function(setNumber, chrNumber, chrElement, callback) {

    var ideoBox = d3.select("#_ideogram").node().getBoundingClientRect();
    var chrBox = chrElement.getBoundingClientRect();

    var scaleX = (ideoBox.width / chrBox.height) * 0.97;
    var scaleY = this._getYScale();

    var transform = "translate(10, 25) scale(" + scaleX + ", " + scaleY + ")";

    d3.select(chrElement.parentNode)
        .transition()
        .attr("transform", transform)
        .on('end', callback);
};


/**
 * @override
 */
VerticalLayout.prototype.rotateBack = function(setNumber, chrNumber, chrElement, callback) {

    var translate = this.getChromosomeSetTranslate(setNumber);

    d3.select(chrElement.parentNode)
        .transition()
        .attr("transform", translate)
        .on('end', callback);
};


/**
 * @override
 */
VerticalLayout.prototype.getHeight = function(taxId) {

    return this._config.chrHeight + this._margin.top * 1.5;
};


/**
 * @override
 */
VerticalLayout.prototype.getChromosomeBandLabelTranslate = function(band) {

};


/**
 * @override
 */
VerticalLayout.prototype.getChromosomeSetLabelTranslate = function() {

    return 'rotate(-90)';
};


/**
 * @override
 */
VerticalLayout.prototype.getChromosomeSetTranslate = function(setNumber) {

    return 'rotate(90) translate(' + this._margin.top + ', -' + this.getChromosomeSetYTranslate(setNumber) + ')';
};


/**
 * @override
 */
VerticalLayout.prototype.getChromosomeSetYTranslate = function(setNumber) {
    /*
     * Get additional padding caused by annotation tracks.
     */
    var additionalPadding = this._getAdditionalOffset();
    /*
     * If no detailed description provided just use one formula for all cases.
     */
    if (! this._config.ploidyDesc) {
        /*
         * TODO: Here is we have magic number 10. It is simpliy adjusted to accomodate bars on histogramm view.
         * But it should be replaced with bar's maximum height...
         */
        return 10 + 35 * (setNumber) + this._config.chrWidth + additionalPadding * 2 + additionalPadding * setNumber;
    }
    /*
     * If detailed description provided start to calculate offsets
     * for each chromosome set separately. This should be done only once.
     */
    if (! this._translate) {
        /*
         * First offset equals to zero.
         */
        this._translate = [this._description.getSetSize(0) * this._config.chrWidth * 2];
        /*
         * Loop through description set.
         */
        for (var i = 1; i < this._config.ploidyDesc.length; i ++) {
            this._translate[i] = this._translate[i - 1] + this._getChromosomeSetSize(i - 1);
        }
    }

    return this._translate[setNumber];
};


/**
 * @override
 */
VerticalLayout.prototype.getChromosomeSetLabelXPosition = function(setNumber) {

    return ((this._description.getSetSize(setNumber) * this._config.chrWidth + 20) / - 2) + (this._config.ploidy > 1 ? 0 : this._config.chrWidth);
};


/**
 * @override
 */
VerticalLayout.prototype.getChromosomeSetLabelYPosition = function(i) {

    return -2 * this._config.chrWidth;
};


/**
 * @override
 */
VerticalLayout.prototype.getChromosomeLabelXPosition = function(i) {

    return this._config.chrWidth / - 2;
};


/**
 * @override
 */
VerticalLayout.prototype.getChromosomeLabelYPosition = function(i) {

    return -5;
};
/**
 * @public
 * @class
 * @param {Object} config
 * @param {Ideogram} ideo
 */
function PairedLayout(config, ideo) {
    /*
     * 
     */
    Layout.call(this, config, ideo);
    /**
     * @private
     * @member {String}
     */
    this._class = 'PairedLayout';
    /**
     * Layout margins.
     * @private
     * @member {Object}
     */
    this._margin = {
        left : 30
    };
}


PairedLayout.prototype = Object.create(Layout.prototype);


/**
 * @override
 */
PairedLayout.prototype.rotateForward = function(setNumber, chrNumber, chrElement, callback) {
    /*
     * Get ideo container and chromosome set dimensions.
     */
    var ideoBox = d3.select("#_ideogram").node().getBoundingClientRect();
    var chrBox = chrElement.getBoundingClientRect();
    /*
     * Evaluate dimensions scale coefficients.
     */
    var scaleX = (ideoBox.width / chrBox.height) * 0.97;
    var scaleY = this._getYScale();
    /*
     * Evaluate y offset of chromosome. It is different for first and the second one.
     */
    var yOffset = setNumber ? 150 : 10;
    /*
     * Define transformation string
     */
    var transform = 'translate(10, ' + yOffset + ') scale(' + scaleX + ', ' + scaleY + ')';
    /*
     * Run rotation procedure.
     */
    d3.select(chrElement.parentNode)
        .transition()
        .attr("transform", transform)
        .on('end', function() {
            /*
             * Run callback fnuction if provided.
             */
            if (callback) {
                callback();
            }
            /*
             * Rotate band labels.
             */
            d3.select(chrElement.parentNode).selectAll('g.bandLabel text')
                .attr('transform', 'rotate(90) translate(0, ' + (6 * Number(! setNumber)) + ')')
                .attr("text-anchor", "middle");
            /*
             * Hide syntenic regions.
             */
            d3.selectAll('.syntenicRegion').style("display", 'none');
        });
};


/**
 * @override
 */
PairedLayout.prototype.rotateBack = function(setNumber, chrNumber, chrElement, callback) {
    /*
     * Get intial transformation string for chromosome set.
     */
    var translate = this.getChromosomeSetTranslate(setNumber);
    /*
     * Run rotation procedure.
     */
    d3.select(chrElement.parentNode)
        .transition()
        .attr("transform", translate)
        .on('end', function() {
            /*
             * Run callback fnuction if provided.
             */
            callback();
            /*
             * Show syntenic regions.
             */
            d3.selectAll('.syntenicRegion').style("display", null);
            /*
             * Reset changed attributes to original state.
             */
            d3.select(chrElement.parentNode).selectAll('g.bandLabel text')
                .attr('transform', null)
                .attr("text-anchor", setNumber ? null : 'end');
        });
};


/**
 * @override
 */
PairedLayout.prototype.getHeight = function(taxId) {

    return this._config.chrHeight + this._margin.left * 1.5;
};


/**
 * @override
 */
PairedLayout.prototype.getChromosomeBandTickY1 = function(chrNumber) {

    return chrNumber % 2 ? this._config.chrWidth : this._config.chrWidth * 2;
};


/**
 * @override
 */
PairedLayout.prototype.getChromosomeBandTickY2 = function(chrNumber) {

    return chrNumber % 2 ? this._config.chrWidth - this._tickSize : this._config.chrWidth * 2 + this._tickSize;
};


/**
 * @override
 */
PairedLayout.prototype.getChromosomeBandLabelAnchor = function(chrNumber) {

    return chrNumber % 2 ? null : 'end';
};


/**
 * @override
 */
PairedLayout.prototype.getChromosomeBandLabelTranslate = function(band, chrNumber) {

    var x = chrNumber % 2 ? 10 : - this._config.chrWidth - 10;
    var y = this._ideo.round(band.px.start + band.px.width / 2) + 3;

    return {
        x : y,
        y : y,
        translate : 'rotate(-90) translate(' + x + ', ' + y + ')'
    };
};


/**
 * @override
 */
PairedLayout.prototype.getChromosomeLabelXPosition = function(i) {

    return - this._tickSize;
};


/**
 * @override
 */
PairedLayout.prototype.getChromosomeLabelYPosition = function(i) {

    return this._config.chrWidth;
};


/**
 * @override
 */
PairedLayout.prototype.getChromosomeSetLabelYPosition = function(i) {

    return -2 * this._config.chrWidth;
};


/**
 * @override
 */
PairedLayout.prototype.getChromosomeSetLabelXPosition = function(i) {

    return this._config.chrWidth / - 2;
};


/**
 * @override
 */
PairedLayout.prototype.getChromosomeSetLabelTranslate = function() {

    return 'rotate(-90)';
};


/**
 * @override
 */
PairedLayout.prototype.getChromosomeSetTranslate = function(setNumber) {

    return 'rotate(90) translate(' + this._margin.left + ', -' + this.getChromosomeSetYTranslate(setNumber) + ')';
};


/**
 * @override
 */
PairedLayout.prototype.getChromosomeSetYTranslate = function(setNumber) {

    return 200 * (setNumber + 1);
};
/**
 * @public
 * @class
 * @param {Object} config
 * @param {Ideogram} ideo
 */
function SmallLayout(config, ideo) {
    /*
     * 
     */
    Layout.call(this, config, ideo);
    /**
     * @private
     * @member {String}
     */
    this._class = 'SmallLayout';
    /**
     * Layout margins.
     * @private
     * @member {Object}
     */
    this._margin = {
        left : 36.5,
        top : 10
    };
}


SmallLayout.prototype = Object.create(Layout.prototype);


/**
 * @override
 */
SmallLayout.prototype.rotateForward = function(setNumber, chrNumber, chrElement, callback) {

    var ideoBox = d3.select("#_ideogram").node().getBoundingClientRect();
    var chrBox = chrElement.getBoundingClientRect();

    var scaleX = (ideoBox.width / chrBox.height) * 0.97;
    var scaleY = this._getYScale();

    transform = "translate(5, 25) scale(" + scaleX + ", " + scaleY + ")";

    d3.select(chrElement.parentNode)
        .transition()
        .attr("transform", transform)
        .on('end', callback);
};


/**
 * @override
 */
SmallLayout.prototype.rotateBack = function(setNumber, chrNumber, chrElement, callback) {

    var translate = this.getChromosomeSetTranslate(setNumber);

    d3.select(chrElement.parentNode)
        .transition()
        .attr("transform", translate)
        .on('end', callback);
};


/**
 * @override
 */
SmallLayout.prototype.getHeight = function(taxId) {

    return this._config.rows * (this._config.chrHeight + this._margin.top * 1.5);
};


/**
 * @override
 */
SmallLayout.prototype.getChromosomeBandLabelTranslate = function(band) {

};


/**
 * @override
 */
SmallLayout.prototype.getChromosomeSetLabelTranslate = function() {

    return 'rotate(-90)';
};


/**
 * @override
 */
SmallLayout.prototype.getChromosomeSetTranslate = function(setNumber) {
    /*
     * Get organisms id list.
     */
    var organisms = [];
    this._ideo.getTaxids(function(taxIdList) {
        organisms = taxIdList;
    });
    /*
     * Get first organism chromosomes amount.
     */
    var size = this._ideo.config.chromosomes[organisms[0]].length;
    /*
     * Amount of chromosomes per number.
     */
    var rowSize = size / this._config.rows;

    var xOffset;
    var yOffset;

    if (setNumber > rowSize - 1) {
        xOffset = this._margin.left + this._config.chrHeight * 1.4;
        yOffset = this.getChromosomeSetYTranslate(setNumber - rowSize);
    } else {
        xOffset = this._margin.left;
        yOffset = this.getChromosomeSetYTranslate(setNumber);
    }

    return 'rotate(90) translate(' + xOffset + ', -' + yOffset + ')';
};


/**
 * @override
 */
SmallLayout.prototype.getChromosomeSetYTranslate = function(setNumber) {
    /*
     * Get additional padding caused by annotation tracks.
     */
    var additionalPadding = this._getAdditionalOffset();
    /*
     * If no detailed description provided just use one formula for all cases.
     */
    return this._margin.left * (setNumber) + this._config.chrWidth + additionalPadding * 2 + additionalPadding * setNumber;
};


/**
 * @override
 */
SmallLayout.prototype.getChromosomeSetLabelXPosition = function(setNumber) {

    return ((this._description.getSetSize(setNumber) * this._config.chrWidth + 20) / - 2) + (this._config.ploidy > 1 ? 0 : this._config.chrWidth);
};


/**
 * @override
 */
SmallLayout.prototype.getChromosomeSetLabelYPosition = function(i) {

    return -2 * this._config.chrWidth;
};


/**
 * @override
 */
SmallLayout.prototype.getChromosomeLabelXPosition = function(i) {

    return this._config.chrWidth / - 2;
};


/**
 * @override
 */
SmallLayout.prototype.getChromosomeLabelYPosition = function(i) {

    return -5;
};
/**
 * @public
 * @class
 * @param {Object} config
 */
function Ploidy(config) {
    /**
     * Ideo config.
     * @private
     * @member {Object}
     */
    this._config = config;
}


/**
 * Get amount of chromosomes within set.
 * @param {Integer} setNumber
 * @returns {Integer}
 */
Ploidy.prototype.getChromosomesNumber = function(setNumber) {

    if (this._config.ploidyDesc) {
        var chrSetCode = this._config.ploidyDesc[setNumber];
        if (chrSetCode instanceof Object) {
            return Object.keys(chrSetCode)[0].length;
        } else {
            return chrSetCode.length;
        }
    } else {
        return this._config.ploidy || 1;
    }
};
/**
 * Color provider class.
 * @public
 * @class
 * @param {Object} config
 */
function Color(config) {
    /**
     * Ideogram config.
     * @private
     * @member {Object}
     */
    this._config = config;
    /**
     * Ploidy description.
     * @private
     * @member {PloidyDescription}
     */
    this._description = new PloidyDescription(config.ploidyDesc);
}


/**
 * Get chromosome's arm color.
 * @public
 * @param {Integer} chrSetNumber
 * @param {Integer} chrNmber
 * @param {Integer} armNumber
 * @returns {String}
 */
Color.prototype.getArmColor = function(chrSetNumber, chrNmber, armNumber) {

    if (this._config.armColors) {
        return this._config.armColors[armNumber];
    } else if (this._config.ancestors) {
        return this._getPolyploidArmColor(chrSetNumber, chrNmber, armNumber);
    } else {
        return null;
    }
};


/**
 * Get chromosome's arm border color.
 * @public
 * @param {Integer} chrSetNumber
 * @param {Integer} chrNmber
 * @param {0|1} armNumber
 * @returns {String}
 */
Color.prototype.getBorderColor = function(chrSetNumber, chrNmber, armNumber) {

    if (chrNmber < this._config.ploidy) {
        return '#000';
    } else if (this._description.isExists(chrSetNumber, chrNmber, armNumber)) {
        return '#000';
    } else {
        return '#fff';
    }
};


/**
 * Get polyploid organism chromosome arm's color.
 * @private
 * @param chrSetNumber
 * @param chrNmber
 * @param armNumber
 * @returns {String}
 */
Color.prototype._getPolyploidArmColor = function(chrSetNumber, chrNmber, armNumber) {

    if (! this._description.isExists(chrSetNumber, chrNmber, armNumber)) {
        return 'transparent';
    } else {
        return this._config.ancestors[this._description.getAncestor(chrSetNumber, chrNmber, armNumber)];
    }
};
/**
 * Ploidy description class.
 * @public
 * @class
 */
function PloidyDescription(description) {
    /**
     * @private
     * @member {Object[]}
     */
    this._description = this._normilize(description);
}


PloidyDescription.prototype.hasDescription = function() {

    
};


/**
 * Normalize use defined description.
 * @private
 * @param {Mixed[]}
 * @returns {Object[]}
 */
PloidyDescription.prototype._normilize = function(description) {
    /*
     * Return the same if no description provided.
     */
    if (! description) {
        return description;
    }
    /*
     * Array of normalized description objects.
     */
    var normalized = [];
    /*
     * Loop through description and normalize.
     */
    for (var key in description) {
        if (typeof description[key] == 'string') {
            normalized.push({
                ancestors : description[key],
                existance : this._getExistanceArray(description[key].length)
            });
        } else {
            normalized.push({
                ancestors : Object.keys(description[key])[0],
                existance : description[key][Object.keys(description[key])[0]]
            });
        }
    }

    return normalized;
};


/**
 * Get array filled by '11' elements.
 * @private
 * @param length
 */
PloidyDescription.prototype._getExistanceArray = function(length) {

    var array = [];

    for (var i = 0; i < length; i ++) {
        array.push('11');
    }

    return array;
};


/**
 * @public
 * @param chrSetNumber
 */
PloidyDescription.prototype.getSetSize = function(chrSetNumber) {

    if (this._description) {
        return this._description[chrSetNumber].ancestors.length;
    } else {
        return 1;
    }
};


/**
 * Get ancestor letter.
 * @param {Integer} chrSetNumber
 * @param {Integer} chrNumber
 * @returns {String}
 */
PloidyDescription.prototype.getAncestor = function(chrSetNumber, chrNumber) {

    if (this._description) {
        return this._description[chrSetNumber].ancestors[chrNumber];
    } else {
        return '';
    }
};


/**
 * Check chromosome's arm should be rendered.
 * If no description was provided method will always returns true and
 * something another depending on user provided description.
 * @param chrSetNumber
 * @param chrNumber
 * @param armNumber
 * @returns {Boolean}
 */
PloidyDescription.prototype.isExists = function(chrSetNumber, chrNumber, armNumber) {

    if (this._description) {
        return Number(this._description[chrSetNumber].existance[chrNumber][armNumber]) > 0;
    } else {
        return true;
    }
};
/**
 * Chromosome view class.
 * @public
 * @class
 * @param {ModelAdapter} adapter
 * @param {Object} config
 * @param {Ideogram} ideo
 */
function Chromosome(adapter, config, ideo) {

    this._adapter = adapter;
    this._model = this._adapter.getModel();
    this._config = config;
    this._ideo = ideo;
    this._color = new Color(this._config);
    this._bumpCoefficient = 5;
}


/**
 * Factory method.
 * @public
 * @static
 * @param {ModelAdapter} adapter
 * @param {Object} config
 * @param {Ideogram} ideo
 * @return {Chromosome}
 */
Chromosome.getInstance = function(adapter, config, ideo) {

    if (adapter.getModel().centromerePosition == 'telocentric') {
        return new TelocentricChromosome(adapter, config, ideo);
    } else {
        return new MetacentricChromosome(adapter, config, ideo);
    }
};


/**
 * @param {String[]} clipPath
 * @param {Boolean} isPArmRendered
 * @returns {String[]}
 */
Chromosome.prototype._addPArmShape = function(clipPath, isPArmRendered) {

    if (isPArmRendered) {
        return clipPath.concat(this._getPArmShape());
    } else {
         return clipPath;
    }
};


/**
 * @param {String[]} clipPath
 * @param {Boolean} isPArmRendered
 * @returns {String[]}
 */
Chromosome.prototype._addQArmShape = function(clipPath, isQArmRendered) {

    if (isQArmRendered) {
        return clipPath.concat(this._getQArmShape());
    } else {
        return clipPath;
    }
};


/**
 * Render chromosome.
 * @public
 * @param {Selection} container
 * @param {Integer} chrSetNumber
 * @param {Integer} chrNumber
 * @return {String[]}
 */
Chromosome.prototype.render = function(container, chrSetNumber, chrNumber) {
    /*
     * Append bands container and apply clip-path on it.
     */
    container = container.append('g')
        .attr('class', 'bands')
        .attr("clip-path", "url(#" + this._model.id + "-chromosome-set-clippath)");
    /*
     * Render chromosome arms.
     */
    var isPArmRendered = this._renderPArm(container, chrSetNumber, chrNumber);
    var isQArmRendered = this._renderQArm(container, chrSetNumber, chrNumber);
    /*
     * Render range set.
     */
    this._renderRangeSet(container, chrSetNumber, chrNumber);
    /*
     * Push arms shape string into clipPath array.
     */
    var clipPath = [];
    clipPath = this._addPArmShape(clipPath, isPArmRendered);
    clipPath = this._addQArmShape(clipPath, isQArmRendered);
    /*
     * Render chromosome border.
     */
    var self = this;
    container.append('g')
        .attr('class', 'chromosome-border')
        .selectAll('path')
        .data(clipPath)
        .enter()
        .append('path')
        .attr('fill', 'transparent')
        .attr('stroke', function(d, i) {
            return self._color.getBorderColor(chrSetNumber, chrNumber, i);
        }).attr('stroke-width', 1)
        .attr('d', function(d) {
            return d.path;
        }).attr('class', function(d) {
            return d['class'];
        });

    return clipPath;
};


/**
 * 
 */
Chromosome.prototype._renderRangeSet = function(container, chrSetNumber, chrNumber) {

    if (! ('rangeSet' in this._config)) {
        return;
    };

    var rangeSet = this._config.rangeSet.filter(function(range) {
        return range.chr == chrSetNumber;
    }).map(function(range) {
        return new Range(range);
    });

//    console.log(chrSetNumber, ranges.length)
    var rangesContainer = container.append('g')
        .attr('class', 'range-set');

    var self = this;
    rangesContainer.selectAll('rect.range')
        .data(rangeSet)
        .enter()
        .append('rect')
        .attr('class', 'range')
        .attr('x', function(range) {
            return self._ideo.convertBpToPx(self._model, range.getStart());
        }).attr('y', 0)
        .attr('width', function(range) {
            return self._ideo.convertBpToPx(self._model, range.getLength());
        }).attr('height', this._config.chrWidth)
        .style('fill', function(range) {
            return range.getColor(chrNumber);
        });
};


/**
 * Get chromosome's shape main values.
 * @returns {Object}
 */
Chromosome.prototype._getShapeData = function() {
    /*
     * First q band from bands sequence.
     */
    var firstQBand;
    for (var i = 0; i < this._model.bands.length; i ++) {
        if (this._model.bands[i].name[0] == 'q') {
            firstQBand = this._model.bands[i];
            break;
        }
    }
    /*
     * Chromosome's right position.
     */
    var rightTerminalPosition = this._model.bands[this._model.bands.length - 1].px.stop;
    /*
     * Properties description.
     * x1 - left terminal start position
     * x2 - centromere position
     * x3 - right terminal end position
     * w - chromosome width
     * b - bump size
     */
    return {
        x1 : 0,
        x2 : firstQBand ? firstQBand.px.start : rightTerminalPosition,
        x3 : rightTerminalPosition,
        w : this._config.chrWidth,
        b : this._config.chrWidth / this._bumpCoefficient
    };
};


Chromosome.prototype._getPArmShape = function() {

    var d = this._getShapeData();

    return {
        'class' : '',
        'path' : 'M' + d.b + ',0 ' +
            'L' + (d.x2 - d.b) + ',0 ' +
            'Q' + (d.x2 + d.b) + ',' + (d.w / 2) + ',' + (d.x2 - d.b) + ',' + d.w + ' ' +
            'L' + d.b + ',' + d.w + ' ' +
            'Q-' + d.b + ',' + (d.w / 2) + ',' + d.b + ',0'
    };
};


Chromosome.prototype._getQArmShape = function() {

    var d = this._getShapeData();

    return {
        'class' : '',
        'path' : 'M' + (d.x2 + d.b) + ',0 ' +
            'L' + (d.x3 - d.b) + ',0 ' +
            'Q' + (d.x3 + d.b) + ',' + (d.w / 2) + ',' + (d.x3 - d.b) + ',' + d.w + ' ' +
            'L' + (d.x2 + d.b) + ',' + d.w + ' ' +
            'Q' + (d.x2 - d.b) + ',' + (d.w / 2) + ',' + (d.x2 + d.b) + ',0'
    };
};


/**
 * Render arm bands.
 * @param {Selection} container
 * @param {Integer} chrSetNumber
 * @param {Integer} chrNumber
 * @param {Object[]} bands
 * @param {'p'|'q'} arm
 * @returns {Number}
 */
Chromosome.prototype._renderBands = function(container, chrSetNumber, chrNumber, bands, arm) {

    var self = this;

    container.selectAll("path.band." + arm)
        .data(bands)
        .enter()
        .append("path")
        .attr("id", function(d, i) {
            return self._model.id + "-" + d.name.replace(".", "-");
        }).attr("class", function(d, i) {
            return 'band ' + arm + '-band ' + d.stain;
        }).attr("d", function(d, i) {

            var start = self._ideo.round(d.px.start);
            var length = self._ideo.round(d.px.width);

            x = start + length;

            return "M " + start + ", 0" +
                "l " + length + " 0 " +
                "l 0 " + self._config.chrWidth + " " +
                "l -" + length + " 0 z";
        }).style('fill', function(d) {
            return self._color.getArmColor(chrSetNumber, chrNumber, arm == 'p' ? 0 : 1);
        });
};


/**
 * Render chromosome's p arm.
 * Returns boolean which indicates is any bands was rendered.
 * @private
 * @param {Selection} container
 * @param {Integer} chrSetNumber
 * @param {Integer} chrNumber
 * @return {Boolean}
 */
Chromosome.prototype._renderPArm = function(container, chrSetNumber, chrNumber) {

    var bands = this._model.bands.filter(function(band) {
        return band.name[0] == 'p';
    });

    this._renderBands(container, chrSetNumber, chrNumber, bands, 'p');

    return Boolean(bands.length);
};


/**
 * Render chromosome's q arm.
 * Returns boolean which indicates is any bands was rendered.
 * @private
 * @param {Selection} container
 * @param {Integer} chrSetNumber
 * @param {Integer} chrNumber
 * @return {Boolean}
 */
Chromosome.prototype._renderQArm = function(container, chrSetNumber, chrNumber) {

    var bands = this._model.bands.filter(function(band) {
        return band.name[0] == 'q';
    });

    this._renderBands(container, chrSetNumber, chrNumber, bands, 'q');

    return Boolean(bands.length);
};
/**
 * Telocentric chromosome view class.
 * @public
 * @class
 * @param {Object} model
 * @param {Object} config
 * @param {Ideogram} ideo
 */
function TelocentricChromosome(model, config, ideo) {

    Chromosome.call(this, model, config, ideo);
    this._class = 'TelocentricChromosome';
    this._pArmOffset = 4;
}


TelocentricChromosome.prototype = Object.create(Chromosome.prototype);


/**
 * @override
 */
TelocentricChromosome.prototype._addPArmShape = function(clipPath, isPArmRendered) {

    return clipPath.concat(this._getPArmShape());
};


/**
 * @override
 */
TelocentricChromosome.prototype._getPArmShape = function() {

    var d = this._getShapeData();
    d.o = this._pArmOffset;

    return [{
        'class' : 'acen',
        'path' : 'M' + d.x2 + ',1' +
            'L' + (d.x2 - d.o + 1) + ',1 ' + 
            'L' + (d.x2 - d.o + 1) + ',' + (d.w - 1) + ' ' +
            'L' + d.x2 + ',' + (d.w - 1)
    }, {
        'class' : 'gpos100',
        'path' : 'M' + (d.x2 - d.o + 1) + ',0' +
        'L' + (d.x2 - d.o) + ',0 ' + 
        'L' + (d.x2 - d.o) + ',' + d.w + ' ' +
        'L' + (d.x2 - d.o + 1) + ',' + d.w
    }];
};


/**
 * @override
 */
TelocentricChromosome.prototype._getQArmShape = function() {

    var d = this._getShapeData();

    return {
        'class' : '',
        'path' : 'M' + d.x2 + ',0 ' + 
            'L' + (d.x3 - d.b) + ',0 ' +
            'Q' + (d.x3 + d.b) + ',' + (d.w / 2) + ',' + (d.x3 - d.b) + ',' + d.w + ' ' +
            'L' + d.x2 + ',' + d.w
    };
};
/**
 * Metacentric chromosome view class.
 * @public
 * @class
 * @param {Object} model
 * @param {Object} config
 * @param {Ideogram} ideo
 */
function MetacentricChromosome(model, config, ideo) {

    Chromosome.call(this, model, config, ideo);
    this._class = 'MetacentricChromosome';
}


MetacentricChromosome.prototype = Object.create(Chromosome.prototype);
// Developed by Eric Weitz (https://github.com/eweitz)

// https://github.com/stefanpenner/es6-promise
(function(){"use strict";function t(t){return"function"==typeof t||"object"==typeof t&&null!==t}function e(t){return"function"==typeof t}function n(t){G=t}function r(t){Q=t}function o(){return function(){process.nextTick(a)}}function i(){return function(){B(a)}}function s(){var t=0,e=new X(a),n=document.createTextNode("");return e.observe(n,{characterData:!0}),function(){n.data=t=++t%2}}function u(){var t=new MessageChannel;return t.port1.onmessage=a,function(){t.port2.postMessage(0)}}function c(){return function(){setTimeout(a,1)}}function a(){for(var t=0;J>t;t+=2){var e=tt[t],n=tt[t+1];e(n),tt[t]=void 0,tt[t+1]=void 0}J=0}function f(){try{var t=require,e=t("vertx");return B=e.runOnLoop||e.runOnContext,i()}catch(n){return c()}}function l(t,e){var n=this,r=new this.constructor(p);void 0===r[rt]&&k(r);var o=n._state;if(o){var i=arguments[o-1];Q(function(){x(o,r,i,n._result)})}else E(n,r,t,e);return r}function h(t){var e=this;if(t&&"object"==typeof t&&t.constructor===e)return t;var n=new e(p);return g(n,t),n}function p(){}function _(){return new TypeError("You cannot resolve a promise with itself")}function d(){return new TypeError("A promises callback cannot return that same promise.")}function v(t){try{return t.then}catch(e){return ut.error=e,ut}}function y(t,e,n,r){try{t.call(e,n,r)}catch(o){return o}}function m(t,e,n){Q(function(t){var r=!1,o=y(n,e,function(n){r||(r=!0,e!==n?g(t,n):S(t,n))},function(e){r||(r=!0,j(t,e))},"Settle: "+(t._label||" unknown promise"));!r&&o&&(r=!0,j(t,o))},t)}function b(t,e){e._state===it?S(t,e._result):e._state===st?j(t,e._result):E(e,void 0,function(e){g(t,e)},function(e){j(t,e)})}function w(t,n,r){n.constructor===t.constructor&&r===et&&constructor.resolve===nt?b(t,n):r===ut?j(t,ut.error):void 0===r?S(t,n):e(r)?m(t,n,r):S(t,n)}function g(e,n){e===n?j(e,_()):t(n)?w(e,n,v(n)):S(e,n)}function A(t){t._onerror&&t._onerror(t._result),T(t)}function S(t,e){t._state===ot&&(t._result=e,t._state=it,0!==t._subscribers.length&&Q(T,t))}function j(t,e){t._state===ot&&(t._state=st,t._result=e,Q(A,t))}function E(t,e,n,r){var o=t._subscribers,i=o.length;t._onerror=null,o[i]=e,o[i+it]=n,o[i+st]=r,0===i&&t._state&&Q(T,t)}function T(t){var e=t._subscribers,n=t._state;if(0!==e.length){for(var r,o,i=t._result,s=0;s<e.length;s+=3)r=e[s],o=e[s+n],r?x(n,r,o,i):o(i);t._subscribers.length=0}}function M(){this.error=null}function P(t,e){try{return t(e)}catch(n){return ct.error=n,ct}}function x(t,n,r,o){var i,s,u,c,a=e(r);if(a){if(i=P(r,o),i===ct?(c=!0,s=i.error,i=null):u=!0,n===i)return void j(n,d())}else i=o,u=!0;n._state!==ot||(a&&u?g(n,i):c?j(n,s):t===it?S(n,i):t===st&&j(n,i))}function C(t,e){try{e(function(e){g(t,e)},function(e){j(t,e)})}catch(n){j(t,n)}}function O(){return at++}function k(t){t[rt]=at++,t._state=void 0,t._result=void 0,t._subscribers=[]}function Y(t){return new _t(this,t).promise}function q(t){var e=this;return new e(I(t)?function(n,r){for(var o=t.length,i=0;o>i;i++)e.resolve(t[i]).then(n,r)}:function(t,e){e(new TypeError("You must pass an array to race."))})}function F(t){var e=this,n=new e(p);return j(n,t),n}function D(){throw new TypeError("You must pass a resolver function as the first argument to the promise constructor")}function K(){throw new TypeError("Failed to construct 'Promise': Please use the 'new' operator, this object constructor cannot be called as a function.")}function L(t){this[rt]=O(),this._result=this._state=void 0,this._subscribers=[],p!==t&&("function"!=typeof t&&D(),this instanceof L?C(this,t):K())}function N(t,e){this._instanceConstructor=t,this.promise=new t(p),this.promise[rt]||k(this.promise),I(e)?(this._input=e,this.length=e.length,this._remaining=e.length,this._result=new Array(this.length),0===this.length?S(this.promise,this._result):(this.length=this.length||0,this._enumerate(),0===this._remaining&&S(this.promise,this._result))):j(this.promise,U())}function U(){return new Error("Array Methods must be provided an Array")}function W(){var t;if("undefined"!=typeof global)t=global;else if("undefined"!=typeof self)t=self;else try{t=Function("return this")()}catch(e){throw new Error("polyfill failed because global object is unavailable in this environment")}var n=t.Promise;(!n||"[object Promise]"!==Object.prototype.toString.call(n.resolve())||n.cast)&&(t.Promise=pt)}var z;z=Array.isArray?Array.isArray:function(t){return"[object Array]"===Object.prototype.toString.call(t)};var B,G,H,I=z,J=0,Q=function(t,e){tt[J]=t,tt[J+1]=e,J+=2,2===J&&(G?G(a):H())},R="undefined"!=typeof window?window:void 0,V=R||{},X=V.MutationObserver||V.WebKitMutationObserver,Z="undefined"==typeof self&&"undefined"!=typeof process&&"[object process]"==={}.toString.call(process),$="undefined"!=typeof Uint8ClampedArray&&"undefined"!=typeof importScripts&&"undefined"!=typeof MessageChannel,tt=new Array(1e3);H=Z?o():X?s():$?u():void 0===R&&"function"==typeof require?f():c();var et=l,nt=h,rt=Math.random().toString(36).substring(16),ot=void 0,it=1,st=2,ut=new M,ct=new M,at=0,ft=Y,lt=q,ht=F,pt=L;L.all=ft,L.race=lt,L.resolve=nt,L.reject=ht,L._setScheduler=n,L._setAsap=r,L._asap=Q,L.prototype={constructor:L,then:et,"catch":function(t){return this.then(null,t)}};var _t=N;N.prototype._enumerate=function(){for(var t=this.length,e=this._input,n=0;this._state===ot&&t>n;n++)this._eachEntry(e[n],n)},N.prototype._eachEntry=function(t,e){var n=this._instanceConstructor,r=n.resolve;if(r===nt){var o=v(t);if(o===et&&t._state!==ot)this._settledAt(t._state,e,t._result);else if("function"!=typeof o)this._remaining--,this._result[e]=t;else if(n===pt){var i=new n(p);w(i,t,o),this._willSettleAt(i,e)}else this._willSettleAt(new n(function(e){e(t)}),e)}else this._willSettleAt(r(t),e)},N.prototype._settledAt=function(t,e,n){var r=this.promise;r._state===ot&&(this._remaining--,t===st?j(r,n):this._result[e]=n),0===this._remaining&&S(r,this._result)},N.prototype._willSettleAt=function(t,e){var n=this;E(t,void 0,function(t){n._settledAt(it,e,t)},function(t){n._settledAt(st,e,t)})};var dt=W,vt={Promise:pt,polyfill:dt};"function"==typeof define&&define.amd?define(function(){return vt}):"undefined"!=typeof module&&module.exports?module.exports=vt:"undefined"!=typeof this&&(this.ES6Promise=vt),dt()}).call(this);

// https://github.com/kristw/d3.promise
!function(a,b){"function"==typeof define&&define.amd?define(["d3"],b):"object"==typeof exports?module.exports=b(require("d3")):a.d3.promise=b(a.d3)}(this,function(a){var b=function(){function b(a,b){return function(){var c=Array.prototype.slice.call(arguments);return new Promise(function(d,e){var f=function(a,b){return a?void e(Error(a)):void d(b)};b.apply(a,c.concat(f))})}}var c={};return["csv","tsv","json","xml","text","html"].forEach(function(d){c[d]=b(a,a[d])}),c}();return a.promise=b,b});

// https://github.com/overset/javascript-natural-sort
function naturalSort(a,b){var q,r,c=/(^([+\-]?\d+(?:\.\d*)?(?:[eE][+\-]?\d+)?(?=\D|\s|$))|^0x[\da-fA-F]+$|\d+)/g,d=/^\s+|\s+$/g,e=/\s+/g,f=/(^([\w ]+,?[\w ]+)?[\w ]+,?[\w ]+\d+:\d+(:\d+)?[\w ]?|^\d{1,4}[\/\-]\d{1,4}[\/\-]\d{1,4}|^\w+, \w+ \d+, \d{4})/,g=/^0x[0-9a-f]+$/i,h=/^0/,i=function(a){return(naturalSort.insensitive&&(""+a).toLowerCase()||""+a).replace(d,"")},j=i(a),k=i(b),l=j.replace(c,"\0$1\0").replace(/\0$/,"").replace(/^\0/,"").split("\0"),m=k.replace(c,"\0$1\0").replace(/\0$/,"").replace(/^\0/,"").split("\0"),n=parseInt(j.match(g),16)||1!==l.length&&Date.parse(j),o=parseInt(k.match(g),16)||n&&k.match(f)&&Date.parse(k)||null,p=function(a,b){return(!a.match(h)||1==b)&&parseFloat(a)||a.replace(e," ").replace(d,"")||0};if(o){if(n<o)return-1;if(n>o)return 1}for(var s=0,t=l.length,u=m.length,v=Math.max(t,u);s<v;s++){if(q=p(l[s]||"",t),r=p(m[s]||"",u),isNaN(q)!==isNaN(r))return isNaN(q)?1:-1;if(/[^\x00-\x80]/.test(q+r)&&q.localeCompare){var w=q.localeCompare(r);return w/Math.abs(w)}if(q<r)return-1;if(q>r)return 1}}

/* Constructs a prototypal Ideogram class */
var Ideogram = function(config) {

  // Clone the config object, to allow multiple instantiations
  // without picking up prior ideogram's settings
  this.config = JSON.parse(JSON.stringify(config));
  this._ploidy = new Ploidy(this.config);
  this._layout = Layout.getInstance(this.config, this);
  this._description = new PloidyDescription(this.config.ploidyDesc);

  this.debug = false;

  if (!this.config.ploidy) {
    this.config.ploidy = 1;
  }

  if (!this.config.bandDir) {
    this.config.bandDir = "../data/bands/";
  }

  if (!this.config.container) {
  	this.config.container = "body";
  }

  if (!this.config.resolution) {
    this.config.resolution = 850;
  }

  if ("showChromosomeLabels" in this.config === false) {
    this.config.showChromosomeLabels = true;
  }

  if (!this.config.chrMargin) {
    this.config.chrMargin = 10;
  }

  if (!this.config.orientation) {
    var orientation = "vertical";
    this.config.orientation = orientation;
  }

  if (!this.config.chrHeight) {
      var chrHeight,
          container = this.config.container,
          rect = document.querySelector(container).getBoundingClientRect();

      if (orientation === "vertical") {
        chrHeight = rect.height;
      } else {
        chrHeight = rect.width;
      }

      if (container == "body") {
        chrHeight = 500;
      }
      this.config.chrHeight = chrHeight;
  }

  if (!this.config.chrWidth) {
    var chrWidth = 10,
        chrHeight = this.config.chrHeight;
    if (900 > chrHeight && chrHeight > 500) {
      chrWidth = Math.round(chrHeight / 40);
    } else if (chrHeight >= 900) {
      chrWidth = Math.round(chrHeight / 45);
    }
    this.config.chrWidth = chrWidth;
  }

  if (!this.config.showBandLabels) {
    this.config.showBandLabels = false;
  }

  if (!this.config.brush) {
    this.config.brush = false;
  }

  if (!this.config.rows) {
  	this.config.rows = 1;
  }

  this.bump = Math.round(this.config.chrHeight / 125);
  this.adjustedBump = false;
  if (this.config.chrHeight < 200) {
    this.adjustedBump = true;
    this.bump = 4;
  }

  if (config.showBandLabels) {
    this.config.chrMargin += 20;
  }

  if (config.chromosome) {
    this.config.chromosomes = [config.chromosome];
    if ("showBandLabels" in config === false) {
      this.config.showBandLabels = true;
    }
    if ("rotatable" in config === false) {
      this.config.rotatable = false;
    }
  }

  if (!this.config.showNonNuclearChromosomes) {
    this.config.showNonNuclearChromosomes = false;
  }

  this.initAnnotSettings();

  this.config.chrMargin = (
    this.config.chrMargin +
    this.config.chrWidth +
    this.config.annotTracksHeight * 2
  );

  if (config.onLoad) {
    this.onLoadCallback = config.onLoad;
  }

  if (config.onDrawAnnots) {
    this.onDrawAnnotsCallback = config.onDrawAnnots;
  }

  if (config.onBrushMove) {
    this.onBrushMoveCallback = config.onBrushMove;
  }

  this.coordinateSystem = "iscn";

  this.maxLength = {
    "bp": 0,
    "iscn": 0
  };


  // The E-Utilies In Depth: Parameters, Syntax and More:
  // https://www.ncbi.nlm.nih.gov/books/NBK25499/
  var eutils = "https://eutils.ncbi.nlm.nih.gov/entrez/eutils/";
  this.esearch = eutils + "esearch.fcgi?retmode=json";
  this.esummary = eutils + "esummary.fcgi?retmode=json";
  this.elink = eutils + "elink.fcgi?retmode=json";

  this.organisms = {
    "9606": {
      "commonName": "Human",
      "scientificName": "Homo sapiens",
      "scientificNameAbbr": "H. sapiens",
      "assemblies": { // technically, primary assembly unit of assembly
        "default": "GCF_000001305.14", // GRCh38
        "GRCh38": "GCF_000001305.14",
        "GRCh37": "GCF_000001305.13",
      }
    },
    "10090": {
      "commonName": "Mouse",
      "scientificName": "Mus musculus",
      "scientificNameAbbr": "M. musculus",
      "assemblies": {
        "default": "GCF_000000055.19"
      }
    },
    "7227": {
      "commonName": "Fly",
      "scientificName": "Drosophlia melanogaster",
      "scientificNameAbbr": "D. melanogaster"
    },
    "4641": {
      "commonName": "banana",
      "scientificName": "Musa acuminata",
      "scientificNameAbbr": "M. acuminata",
      "assemblies": {
          "default": "mock"
        }
    }
  };

  // A flat array of chromosomes
  // (this.chromosomes is an object of
  // arrays of chromosomes, keyed by organism)
  this.chromosomesArray = [];

  this.bandsToShow = [];

  this.chromosomes = {};
  this.numChromosomes = 0;
  this.bandData = {};

  this.init();

};

/**
* Gets chromosome band data from a
* TSV file, or, if band data is prefetched, from an array
*
* UCSC: #chrom chromStart  chromEnd  name  gieStain
* http://genome.ucsc.edu/cgi-bin/hgTables
*  - group: Mapping and Sequencing
*  - track: Chromosome Band (Ideogram)
*
* NCBI: #chromosome  arm band  iscn_start  iscn_stop bp_start  bp_stop stain density
* ftp://ftp.ncbi.nlm.nih.gov/pub/gdp/ideogram_9606_GCF_000001305.14_550_V1
*/
Ideogram.prototype.getBands = function(content, taxid, chromosomes) {

  var lines = {},
      delimiter, tsvLines, columns, line, stain, chr,
      i, prefetched, init, tsvLinesLength, source,
      start, stop, firstColumn;

  if (content.slice(0, 8) === "chrBands") {
    source = "native";
  }

  if (typeof chrBands === "undefined" && source !== "native") {
    delimiter = /\t/;
    tsvLines = content.split(/\r\n|\n/);
    init = 1;
  } else {
    delimiter = / /;
    if (source === "native") {
     tsvLines = eval(content);
    } else {
      tsvLines = content;
    }
    init = 0;
  }

  firstColumn = tsvLines[0].split(delimiter)[0];
  if (firstColumn == '#chromosome') {
    source = 'ncbi';
  } else if (firstColumn == '#chrom'){
    source = 'ucsc';
  } else {
    source = 'native';
  }

  tsvLinesLength = tsvLines.length;

  if (source === 'ncbi' || source === 'native') {
    for (i = init; i < tsvLinesLength; i++) {

      columns = tsvLines[i].split(delimiter);

      chr = columns[0];

      if (
        // If a specific set of chromosomes has been requested, and
        // the current chromosome
        typeof(chromosomes) !== "undefined" &&
        chromosomes.indexOf(chr) === -1
      ) {
        continue;
      }

      if (chr in lines === false) {
        lines[chr] = [];
      }

      stain = columns[7];
      if (columns[8]) {
        // For e.g. acen and gvar, columns[8] (density) is undefined
        stain += columns[8];
      }

      line = {
        "chr": chr,
        "bp": {
          "start": parseInt(columns[5], 10),
          "stop": parseInt(columns[6], 10)
        },
        "iscn": {
          "start": parseInt(columns[3], 10),
          "stop": parseInt(columns[4], 10)
        },
        "px": {
          "start": -1,
          "stop": -1,
          "width": -1
        },
        "name": columns[1] + columns[2],
        "stain": stain,
        "taxid": taxid
      };

      lines[chr].push(line);

    }
  } else if (source === 'ucsc') {
    for (i = init; i < tsvLinesLength; i++) {

      // #chrom chromStart  chromEnd  name  gieStain
      // e.g. for fly:
      // chr4	69508	108296	102A1	n/a
      columns = tsvLines[i].split(delimiter);

      if (columns[0] !== 'chr' + chromosomeName) {
        continue;
      }

      stain = columns[4];
      if (stain === 'n/a') {
        stain = 'gpos100';
      }
      start = parseInt(columns[1], 10);
      stop = parseInt(columns[2], 10);

      line = {
        "chr": columns[0].split('chr')[1],
        "bp": {
          "start": start,
          "stop": stop
        },
        "iscn": {
          "start": start,
          "stop": stop
        },
        "px": {
          "start": -1,
          "stop": -1,
          "width": -1
        },
        "name": columns[3],
        "stain": stain,
        "taxid": taxid
      };

      lines[chr].push(line);
    }
  }

  return lines;

};


/**
* Generates a model object for each chromosome
* containing information on its name, DOM ID,
* length in base pairs or ISCN coordinates,
* cytogenetic bands, centromere position, etc.
*/
Ideogram.prototype.getChromosomeModel = function(bands, chromosome, taxid, chrIndex) {

  var chr = {},
      band, scale,
      width, pxStop,
      startType, stopType,
      chrHeight = this.config.chrHeight,
      maxLength = this.maxLength,
      chrLength,
      cs, hasBands;

  cs = this.coordinateSystem;
  hasBands = (typeof bands !== "undefined");

  if (hasBands) {
    chr["name"] = chromosome;
    chr["length"] = bands[bands.length - 1][cs].stop;
    chr["type"] = "nuclear";
  } else {
    chr = chromosome;
  }

  chr["chrIndex"] = chrIndex;

  chr["id"] = "chr" + chr.name + "-" + taxid;

  if (this.config.fullChromosomeLabels === true) {
    var orgName = this.organisms[taxid].scientificNameAbbr;
    chr["name"] = orgName + " chr" + chr.name;
  }

  chrLength = chr["length"];

  pxStop = 0;

  if (hasBands) {
    for (var i = 0; i < bands.length; i++) {
      band = bands[i];

      width = chrHeight * chr["length"]/maxLength[cs] * (band[cs].stop - band[cs].start)/chrLength;

      bands[i]["px"] = {"start": pxStop, "stop": pxStop + width, "width": width};

      pxStop = bands[i].px.stop;

      if (hasBands && band.stain === "acen" && band.name[0] === "p") {
        chr["pcenIndex"] = i;
      }
    }
  } else {
    pxStop = chrHeight * chr["length"]/maxLength[cs];
  }

  chr["width"] = pxStop;

  chr["scale"] = {};

  // TODO:
  //
  // A chromosome-level scale property is likely
  // nonsensical for any chromosomes that have cytogenetic band data.
  // Different bands tend to have ratios between number of base pairs
  // and physical length.
  //
  // However, a chromosome-level scale property is likely
  // necessary for chromosomes that do not have band data.
  //
  // This needs further review.
  if (this.config.multiorganism === true) {
    chr["scale"].bp = 1;
    //chr["scale"].bp = band.iscn.stop / band.bp.stop;
    chr["scale"].iscn = chrHeight * chrLength/maxLength.bp;
  } else {
    chr["scale"].bp = chrHeight / maxLength.bp;
    if (hasBands) {
      chr["scale"].iscn = chrHeight / maxLength.iscn;
    }
  }
  chr["bands"] = bands;

  chr["centromerePosition"] = "";
  if (hasBands && bands[0].bp.stop - bands[0].bp.start == 1) {
    // As with mouse
    chr["centromerePosition"] = "telocentric";

    // Remove placeholder pter band
    chr["bands"] = chr["bands"].slice(1);
  }

  return chr;
};

/**
* Draws labels for each chromosome, e.g. "1", "2", "X".
* If ideogram configuration has 'fullChromosomeLabels: True',
* then labels includes name of taxon, which can help when
* depicting orthologs.
*/
Ideogram.prototype.drawChromosomeLabels = function(chromosomes) {

    var ideo = this;
    /*
     * Append chromosomes set's labels.
     */
    d3.selectAll(".chromosome-set-container")
        .append("text")
        .data(ideo.chromosomesArray)
        .attr("class", "chrSetLabel")
        .attr("transform", ideo._layout.getChromosomeSetLabelTranslate())
        .attr("x", function(d, i) {
            return ideo._layout.getChromosomeSetLabelXPosition(i);
        }).attr("y", function(d, i) {
            return ideo._layout.getChromosomeSetLabelYPosition(i);
        }).text(function(d, i) {
            return d.name;
        }).attr("text-anchor", "middle");
    /*
     * Append chromosomes labels.
     */
    d3.selectAll(".chromosome-set-container")
        .each(function(a, chrSetNumber) {
            d3.select(this).selectAll(".chromosome")
                .append("text")
                .attr("class", "chrLabel")
                .attr("transform", ideo._layout.getChromosomeSetLabelTranslate())
                .attr("x", function(d, i) {
                    return ideo._layout.getChromosomeLabelXPosition(i);
                }).attr("y", function(d, i) {
                    return ideo._layout.getChromosomeLabelYPosition(i);
                }).text(function(d, chrNumber) {
                    return ideo._description.getAncestor(chrSetNumber, chrNumber);
                }).attr("text-anchor", "middle");
        });
};

/**
* Draws labels and stalks for cytogenetic bands.
*
* Band labels are text like "p11.11".
* Stalks are small lines that visually connect labels to their bands.
*/
Ideogram.prototype.drawBandLabels = function(chromosomes) {

  var self = this;
  var i, chr, chrs, taxid, ideo,
      chrMargin2, chrModel;

  ideo = this;

  chrs = [];

  for (taxid in chromosomes) {
    for (chr in chromosomes[taxid]) {
      chrs.push(chromosomes[taxid][chr]);
    }
  }

  var textOffsets = {};

  chrIndex = 0;
  for (var i = 0; i < chrs.length; i++) {

    chrIndex += 1;

    chrModel = chrs[i];

    chr = d3.select("#" + chrModel.id);

    var chrMargin = this.config.chrMargin * chrIndex,
        lineY1, lineY2,
        ideo = this;

    lineY1 = chrMargin;
    lineY2 = chrMargin - 8;

    if (
      chrIndex == 1 &&
      "perspective" in this.config && this.config.perspective == "comparative"
    ) {
      lineY1 += 18;
      lineY2 += 18;
    }

    textOffsets[chrModel.id] = [];

    chr.selectAll("text")
      .data(chrModel.bands)
      .enter()
      .append("g")
        .attr("class", function(d, i) { return "bandLabel bsbsl-" + i;  })
        .attr("transform", function(d) {
          var transform = self._layout.getChromosomeBandLabelTranslate(d, i);

          var x = transform.x;
          var y = transform.y;

          textOffsets[chrModel.id].push(x + 13);

          return transform.translate;
        })
        .append("text")
        .attr('text-anchor', self._layout.getChromosomeBandLabelAnchor(i))
        .text(function(d) { return d.name; });

    var adapter = ModelAdapter.getInstance(ideo.chromosomesArray[i]);
    var view = Chromosome.getInstance(adapter, ideo.config, ideo);

    chr.selectAll("line.bandLabelStalk")
      .data(chrModel.bands)
      .enter()
      .append("g")
      .attr("class", function(d, i) { return "bandLabelStalk bsbsl-" + i; })
      .attr("transform", function(d) {
          var x, y;

          x = ideo.round(d.px.start + d.px.width/2);

          textOffsets[chrModel.id].push(x + 13);
          y = -10;

          return "translate(" + x + "," + y + ")";
      })
        .append("line")
        .attr("x1", 0)
        .attr("y1", function() {
            return self._layout.getChromosomeBandTickY1(i);
        }).attr("x2", 0)
        .attr("y2", function() {
            return self._layout.getChromosomeBandTickY2(i);
        });
  }

  for (var i = 0; i < chrs.length; i++) {

    chrModel = chrs[i];

    var textsLength = textOffsets[chrModel.id].length,
        overlappingLabelXRight,
        index,
        indexesToShow = [],
        prevHiddenBoxIndex,
        prevTextBox,
        xLeft,
        prevLabelXRight,
        textPadding;

    overlappingLabelXRight = 0;

    textPadding = 5;

    for (index = 0; index < textsLength; index++) {
      // Ensures band labels don't overlap

      xLeft = textOffsets[chrModel.id][index];

      if (xLeft < overlappingLabelXRight + textPadding === false) {
        indexesToShow.push(index);
      } else {
        prevHiddenBoxIndex = index;
        overlappingLabelXRight = prevLabelXRight;
        continue;
      }

      if (prevHiddenBoxIndex !== index) {

        // This getBoundingClientRect() forces Chrome's
        // 'Recalculate Style' and 'Layout', which takes 30-40 ms on Chrome.
        // TODO: This forced synchronous layout would be nice to eliminate.
        //prevTextBox = texts[index].getBoundingClientRect();
        //prevLabelXRight = prevTextBox.left + prevTextBox.width;

        // TODO: Account for number of characters in prevTextBoxWidth,
        // maybe also zoom.
        prevTextBoxLeft = textOffsets[chrModel.id][index];
        prevTextBoxWidth = 36;

        prevLabelXRight = prevTextBoxLeft + prevTextBoxWidth;
      }

      if (
        xLeft < prevLabelXRight + textPadding
      ) {
        prevHiddenBoxIndex = index;
        overlappingLabelXRight = prevLabelXRight;
      } else {
        indexesToShow.push(index);
      }

    }

    var selectorsToShow = [],
        ithLength = indexesToShow.length,
        j;

    for (var j = 0; j < ithLength; j++) {
      index = indexesToShow[j];
      selectorsToShow.push("#" + chrModel.id + " .bsbsl-" + index);
    }

    this.bandsToShow = this.bandsToShow.concat(selectorsToShow);

  }

};

/**
* Rotates chromosome labels by 90 degrees, e.g. upon clicking a chromosome to focus.
*/
Ideogram.prototype.rotateChromosomeLabels = function(chr, chrIndex, orientation, scale) {

  var chrMargin, chrWidth, ideo, x, y,
      numAnnotTracks, scaleSvg, tracksHeight;

  chrWidth = this.config.chrWidth;
  chrMargin = this.config.chrMargin * chrIndex;
  numAnnotTracks = this.config.numAnnotTracks;

  ideo = this;

  if (typeof(scale) !== "undefined" && scale.hasOwnProperty("x") && !(scale.x == 1 && scale.y == 1)) {
    scaleSvg = "scale(" + scale.x + "," + scale.y + ")";
    x = -6;
    y = (scale === "" ? -16 : -14);
  } else {
    x = -8;
    y = -16;
    scale = {"x": 1, "y": 1};
    scaleSvg = "";
  }

  if (orientation == "vertical" || orientation == "") {

    chr.selectAll("text.chrLabel")
      .attr("transform", scaleSvg)
      .selectAll("tspan")
        .attr("x", x)
        .attr("y", function(d, i) {

          var ci = chrIndex - 1;

          if (numAnnotTracks > 1 || orientation == "") {
            ci -= 1;
          }

          chrMargin2 = -4;
          if (ideo.config.showBandLabels === true) {
            chrMargin2 = ideo.config.chrMargin + chrWidth + 26;
          }

          var chrMargin = ideo.config.chrMargin * ci;

          if (numAnnotTracks > 1 == false) {
            chrMargin += 1;
          }

          return chrMargin + chrMargin2;
        });

  } else {

    chrIndex -= 1;

    chrMargin2 = -chrWidth - 2;
    if (ideo.config.showBandLabels === true) {
      chrMargin2 = ideo.config.chrMargin + 8;
    }

    tracksHeight = ideo.config.annotTracksHeight;
    if (ideo.config.annotationsLayout !== "overlay") {
      tracksHeight = tracksHeight * 2;
    }

    chr.selectAll("text.chrLabel")
      .attr("transform", "rotate(-90)" + scaleSvg)
      .selectAll("tspan")
      .attr("x", function(d, i) {

        chrMargin = ideo.config.chrMargin * chrIndex;
        x = -(chrMargin + chrMargin2) + 3 + tracksHeight;
        x = x/scale.x;
        return x;
      })
      .attr("y", y);

  }

};

/**
* Rotates band labels by 90 degrees, e.g. upon clicking a chromosome to focus.
*
* This method includes proportional scaling, which ensures that
* while the parent chromosome group is scaled strongly in one dimension to fill
* available space, the text in the chromosome's band labels is
* not similarly distorted, and remains readable.
*/
Ideogram.prototype.rotateBandLabels = function(chr, chrIndex, scale) {

  var chrMargin, chrWidth, scaleSvg,
      orientation, bandLabels,
      ideo = this;

  bandLabels = chr.selectAll(".bandLabel");

  chrWidth = this.config.chrWidth;
  chrMargin = this.config.chrMargin * chrIndex;

  orientation = chr.attr("data-orientation");

  if (typeof(scale) == "undefined") {
    scale = {x: 1, y: 1};
    scaleSvg = "";
  } else {
    scaleSvg = "scale(" + scale.x + "," + scale.y + ")";
  }

  if (
    chrIndex == 1 &&
    "perspective" in this.config && this.config.perspective == "comparative"
  ) {
    bandLabels
      .attr("transform", function(d) {
        var x, y;
        x = (8 - chrMargin) - 26;
        y = ideo.round(2 + d.px.start + d.px.width/2);
        return "rotate(-90)translate(" + x + "," + y + ")";
      })
      .selectAll("text")
        .attr("text-anchor", "end");
  } else if (orientation == "vertical")  {
    bandLabels
      .attr("transform", function(d) {
        var x, y;
        x = 8 - chrMargin;
        y = ideo.round(2 + d.px.start + d.px.width/2);
        return "rotate(-90)translate(" + x + "," + y + ")";
      })
      .selectAll("text")
        .attr("transform", scaleSvg);
  } else {
    bandLabels
      .attr("transform", function(d) {
        var x, y;
        x = ideo.round(-8*scale.x + d.px.start + d.px.width/2);
        y = chrMargin - 10;
        return "translate(" + x + "," + y + ")";
      })
      .selectAll("text")
        .attr("transform", scaleSvg);

    chr.selectAll(".bandLabelStalk line")
      .attr("transform", scaleSvg);
  }

};

Ideogram.prototype.round = function(coord) {
  // Rounds an SVG coordinates to two decimal places
  // e.g. 42.1234567890 -> 42.12
  // Per http://stackoverflow.com/a/9453447, below method is fastest
  return Math.round(coord * 100) / 100;
};

Ideogram.prototype.drawChromosomeNoBands = function(chrModel, chrIndex) {

  var chr,
      bump, chrMargin, chrWidth, width,
      ideo = this;

  bump = ideo.bump;

  chrMargin = ideo.config.chrMargin * chrIndex;
  chrWidth = ideo.config.chrWidth;
  width = chrModel.width;

  chr = d3.select("svg")
    .append("g")
      .attr("id", chrModel.id)
      .attr("class", "chromosome noBands");

  if (width < 1) {
    // Applies to mitochrondial and chloroplast chromosomes
    return;
  }

  chr.append('path')
    .attr("class", "upstream chromosomeBorder")
    .attr("d",
      "M " + (bump - bump/2 + 0.1) + " " + chrMargin + " " +
      "q -" + bump + " " + (chrWidth/2) + " 0 " + chrWidth);

  chr.append('path')
    .attr("class", "downstream chromosomeBorder")
    .attr("d",
      "M " + width + " " + chrMargin + " " +
      "q " + bump + " " +  chrWidth/2 + " 0 " + chrWidth);

  chr.append('line')
    .attr("class", "cb-top chromosomeBorder")
    .attr('x1', bump/2)
    .attr('y1', chrMargin)
    .attr('x2', width)
    .attr("y2", chrMargin);

  chr.append('line')
    .attr("class", "cb-bottom chromosomeBorder")
    .attr('x1', bump/2)
    .attr('y1', chrWidth + chrMargin)
    .attr('x2', width)
    .attr("y2", chrWidth + chrMargin);

  chr.append('path')
    .attr("class", "chromosomeBody")
    .attr("d",
      "M " + bump/2 + " " + chrMargin + " " +
      "l " + (width - bump/2) + " 0 " +
      "l 0 " + chrWidth + " " +
      "l -" + (width - bump/2) + " 0 z");
}

/**
* Renders all the bands and outlining boundaries of a chromosome.
*/
Ideogram.prototype.drawChromosome = function(chrModel, chrIndex, container, k) {
    /*
     * Get chromosome model adapter class.
     */
    var adapter = ModelAdapter.getInstance(chrModel);
    /*
     * Append chromosome's container.
     */
    var chromosome = container
        .append("g")
        .attr("id", chrModel.id)
        .attr("class", "chromosome " + adapter.getCssClass())
        .attr("transform", "translate(0, " + k * 20 + ")");
    /*
     * Render chromosome.
     */
    return Chromosome.getInstance(adapter, this.config, this)
        .render(chromosome, chrIndex, k);
};


/**
* Rotates a chromosome 90 degrees and shows or hides all other chromosomes
* Useful for focusing or defocusing a particular chromosome
*/
Ideogram.prototype.rotateAndToggleDisplay = function(chromosome) {
  /*
   * Do nothing if taxId not defined. But it should be defined.
   * To fix that bug we should have a way to find chromosome set number.
   */
  if (! this.config.taxid) {
      return;
  }
  /*
   * Get chromosome set number.
   */
  var chrSetNumber = Number(d3.select(chromosome.parentNode).attr('data-set-number'));
  /*
   * Get chromosome number.
   */
  var chrNumber = Array.prototype.slice.call(
          d3.select(chromosome.parentNode).selectAll("g.chromosome")._groups[0]
      ).indexOf(chromosome);
  /*
   * Run rotation procedure.
   */
  return this._layout.rotate(chrSetNumber, chrNumber, chromosome);
};



/**
* Converts base pair coordinates to pixel offsets.
* Bp-to-pixel scales differ among cytogenetic bands.
*/
Ideogram.prototype.convertBpToPx = function(chr, bp) {

  var i, band, bpToIscnScale, iscn, px;

  for (i = 0; i < chr.bands.length; i++) {
    band = chr.bands[i];
    if (bp >= band.bp.start && bp <= band.bp.stop) {

      bpToIscnScale = (band.iscn.stop - band.iscn.start)/(band.bp.stop - band.bp.start);
      iscn = band.iscn.start + (bp - band.bp.start) * bpToIscnScale;
      /*
       * TODO: What is 30 magic number??
       */
      px = 30 + band.px.start + (band.px.width * (iscn - band.iscn.start)/(band.iscn.stop - band.iscn.start));

      return px;
    }
  }

  throw new Error(
    "Base pair out of range.  " +
    "bp: " + bp + "; length of chr" + chr.name + ": " + band.bp.stop
  );

};

/**
* Converts base pair coordinates to pixel offsets.
* Bp-to-pixel scales differ among cytogenetic bands.
*/
Ideogram.prototype.convertPxToBp = function(chr, px) {

  var i, band, prevBand, bpToIscnScale, iscn;

  for (i = 0; i < chr.bands.length; i++) {
    band = chr.bands[i];
    if (px >= band.px.start && px <= band.px.stop) {

      pxToIscnScale = (band.iscn.stop - band.iscn.start)/(band.px.stop - band.px.start);
      iscn = band.iscn.start + (px - band.px.start) * pxToIscnScale;

      bp = band.bp.start + ((band.bp.stop - band.bp.start) * (iscn - band.iscn.start)/(band.iscn.stop - band.iscn.start));

      return Math.round(bp);
    }
  }

  throw new Error(
    "Pixel out of range.  " +
    "px: " + bp + "; length of chr" + chr.name + ": " + band.px.stop
  );

};

/**
* Draws a trapezoid connecting a genomic range on
* one chromosome to a genomic range on another chromosome;
* a syntenic region.
*/
Ideogram.prototype.drawSynteny = function(syntenicRegions) {

  var t0 = new Date().getTime();

  var r1, r2,
      c1Box, c2Box,
      chr1Plane, chr2Plane,
      polygon,
      region,
      syntenies, synteny,
      i, svg, color, opacity,
      regionID,
      ideo = this;

  syntenies = d3.select("svg")
    .insert("g", ":first-child")
    .attr("class", "synteny");

  for (i = 0; i < syntenicRegions.length; i++) {

    regions = syntenicRegions[i];

    r1 = regions.r1;
    r2 = regions.r2;

    color = "#CFC";
    if ("color" in regions) {
      color = regions.color;
    }

    opacity = 1;
    if ("opacity" in regions) {
      opacity = regions.opacity;
    }

    r1.startPx = this.convertBpToPx(r1.chr, r1.start);
    r1.stopPx = this.convertBpToPx(r1.chr, r1.stop);
    r2.startPx = this.convertBpToPx(r2.chr, r2.start);
    r2.stopPx = this.convertBpToPx(r2.chr, r2.stop);

    regionID = (
      r1.chr.id + "_" + r1.start + "_" + r1.stop + "_" +
      "__" +
      r2.chr.id + "_" + r2.start + "_" + r2.stop
    );

    syntenicRegion = syntenies.append("g")
      .attr("class", "syntenicRegion")
      .attr("id", regionID)
      .on("click", function() {

        var activeRegion = this;
        var others = d3.selectAll(".syntenicRegion")
          .filter(function(d, i) {
            return (this !== activeRegion);
          });

        others.classed("hidden", !others.classed("hidden"));

      })
      .on("mouseover", function() {
        var activeRegion = this;
        d3.selectAll(".syntenicRegion")
          .filter(function(d, i) {
            return (this !== activeRegion);
          })
          .classed("ghost", true);
      })
      .on("mouseout", function() {
        d3.selectAll(".syntenicRegion").classed("ghost", false);
      });

    var x1 = this._layout.getChromosomeSetYTranslate(0);
    var x2 = this._layout.getChromosomeSetYTranslate(1) -  ideo.config.chrWidth;

    syntenicRegion.append("polygon")
      .attr("points",
        x1 + ', ' + r1.startPx + ' ' +
        x1 + ', ' + r1.stopPx + ' ' +
        x2 + ', ' + r2.stopPx + ' ' +
        x2 + ', ' + r2.startPx
      )
      .attr('style', "fill: " + color + "; fill-opacity: " + opacity);

    syntenicRegion.append("line")
      .attr("class", "syntenyBorder")
      .attr("x1", x1)
      .attr("x2", x2)
      .attr("y1", r1.startPx)
      .attr("y2", r2.startPx);

    syntenicRegion.append("line")
      .attr("class", "syntenyBorder")
      .attr("x1", x1)
      .attr("x2", x2)
      .attr("y1", r1.stopPx)
      .attr("y2", r2.stopPx);
  }

  var t1 = new Date().getTime();
  if (ideo.debug) {
    console.log("Time in drawSyntenicRegions: " + (t1 - t0) + " ms");
  }
};

/**
* Initializes various annotation settings.  Constructor help function.
*/
Ideogram.prototype.initAnnotSettings = function() {

  if (this.config.annotationsPath || this.config.localAnnotationsPath
    || this.annots || this.config.annotations) {

    if (!this.config.annotationHeight) {
      var annotHeight = Math.round(this.config.chrHeight/100);
      this.config.annotationHeight = annotHeight;
    }

    if (this.config.annotationTracks) {
      this.config.numAnnotTracks = this.config.annotationTracks.length;
    } else {
      this.config.numAnnotTracks = 1;
    }
    this.config.annotTracksHeight = this.config.annotationHeight * this.config.numAnnotTracks;

    if (typeof this.config.barWidth === "undefined") {
      this.config.barWidth = 3;
    }

  } else {
    this.config.annotTracksHeight = 0;
  }

  if (typeof this.config.annotationsColor === "undefined") {
    this.config.annotationsColor = "#F00";
  }

};

/**
* Draws annotations defined by user
*/
Ideogram.prototype.drawAnnots = function(friendlyAnnots) {

  var ideo = this,
      i, j, annot,
      rawAnnots = [],
      rawAnnot, keys,
      chr,
      chrs = ideo.chromosomes[ideo.config.taxid]; // TODO: multiorganism

  // Occurs when filtering
  if ("annots" in friendlyAnnots[0]) {
    return ideo.drawProcessedAnnots(friendlyAnnots);
  }

  for (chr in chrs) {
    rawAnnots.push({"chr": chr, "annots": []});
  }

  for (i = 0; i < friendlyAnnots.length; i++) {
    annot = friendlyAnnots[i];

    for (j = 0; j < rawAnnots.length; j++) {
      if (annot.chr === rawAnnots[j].chr) {
        rawAnnot = [
          annot.name,
          annot.start,
          annot.stop - annot.start
        ];
        if ("color" in annot) {
          rawAnnot.push(annot.color);
        }
        if ("shape" in annot) {
          rawAnnot.push(annot.shape);
        }
        rawAnnots[j]["annots"].push(rawAnnot);
        break;
      }
    }
  }

  keys = ["name", "start", "length"];
  if ("color" in friendlyAnnots[0]) {
    keys.push("color");
  }
  if ("shape" in friendlyAnnots[0]) {
    keys.push("shape");
  }
  ideo.rawAnnots = {"keys": keys,  "annots": rawAnnots};

  ideo.annots = ideo.processAnnotData(ideo.rawAnnots);

  ideo.drawProcessedAnnots(ideo.annots);

};

/**
* Proccesses genome annotation data.
* Genome annotations represent features like a gene, SNP, etc. as
* a small graphical object on or beside a chromosome.
* Converts raw annotation data from server, which is structured as
* an array of arrays, into a more verbose data structure consisting
* of an array of objects.
* Also adds pixel offset information.
*/
Ideogram.prototype.processAnnotData = function(rawAnnots) {

  var keys = rawAnnots.keys,
      rawAnnots = rawAnnots.annots,
      i, j, annot, annots, rawAnnot, annotsByChr,
      chr, start, stop,
      chrModel, ra,
      startPx, stopPx, px,
      trackIndex, color,
      ideo = this;

  annots = [];

  for (i = 0; i < rawAnnots.length; i++) {
    annotsByChr = rawAnnots[i];

    annots.push({"chr": annotsByChr.chr, "annots": []});

    for (j = 0; j < annotsByChr.annots.length; j++) {

      chr = annotsByChr.chr;
      ra = annotsByChr.annots[j];
      annot = {};

      for (var k = 0; k < keys.length; k++) {
        annot[keys[k]] = ra[k];
      }

      annot['stop'] = annot.start + annot.length;

      chrModel = ideo.chromosomes["9606"][chr];

      startPx = ideo.convertBpToPx(chrModel, annot.start);
      stopPx = ideo.convertBpToPx(chrModel, annot.stop);

      px = Math.round((startPx + stopPx)/2) - 28;

      color = ideo.config.annotationsColor;
      if (ideo.config.annotationTracks) {
        annot['trackIndex'] = ra[3];
        color = ideo.config.annotationTracks[annot.trackIndex].color;
      } else {
        annot['trackIndex'] = 0;
      }

      if ('color' in annot) {
        color = annot['color'];
      }

      annot['chr'] = chr;
      annot['chrIndex'] = i;
      annot['px'] = px;
      annot['color'] = color;

      annots[i]["annots"].push(annot);
    }
  }

  return annots;

};

/*
* Can be used for bar chart or sparkline
*/
Ideogram.prototype.getHistogramBars = function(annots) {

  var t0 = new Date().getTime();

  var i, j, chrs, chr,
      chrModels, chrPxStop, px,
      chrAnnots, chrName, chrIndex, annot, start, stop,
      bars, bar, barPx, nextBarPx, barIndex, barWidth,
      maxAnnotsPerBar, barHeight, color,
      firstGet = false,
      histogramScaling,
      ideo = this;

  bars = [];

  barWidth = ideo.config.barWidth;
  chrModels = ideo.chromosomes[ideo.config.taxid];
  color = ideo.config.annotationsColor;

  if ("histogramScaling" in ideo.config) {
      histogramScaling = ideo.config.histogramScaling;
  } else {
    histogramScaling = "relative";
  }

  if (typeof ideo.maxAnnotsPerBar === "undefined") {
      ideo.maxAnnotsPerBar = {};
      firstGet = true;
  }

  for (chr in chrModels) {
    chrModel = chrModels[chr];
    chrIndex = chrModel.chrIndex;
    lastBand = chrModel["bands"][chrModel["bands"].length - 1];
    chrPxStop = lastBand.px.stop;
    numBins = Math.round(chrPxStop / barWidth);
    bar = {"chr": chr, "annots": []};
    for (i = 0; i < numBins; i++) {
      px = i*barWidth - ideo.bump;
      bp = ideo.convertPxToBp(chrModel, px + ideo.bump);
      bar["annots"].push({
        "bp": bp,
        "px": px - ideo.bump,
        "count": 0,
        "chrIndex": chrIndex,
        "chrName": chr,
        "color": color,
        "annots": []
      });
    }
    bars.push(bar);
  }

  for (chr in annots) {
    chrAnnots = annots[chr].annots;
    chrName = annots[chr].chr;
    chrModel = chrModels[chrName];
    chrIndex = chrModel.chrIndex - 1;
    barAnnots = bars[chrIndex]["annots"];
    for (i = 0; i < chrAnnots.length; i++) {
      annot = chrAnnots[i];
      px = annot.px - ideo.bump;
      for (j = 0; j < barAnnots.length; j++) {
        barPx = barAnnots[j].px;
        nextBarPx = barPx + barWidth;
        if (j == barAnnots.length - 1) {
          nextBarPx += barWidth;
        }
        if (px >= barPx && px < nextBarPx) {
          bars[chrIndex]["annots"][j]["count"] += 1;
          bars[chrIndex]["annots"][j]["annots"].push(annot);
          break;
        }
      }
    }
  }

  if (firstGet == true || histogramScaling == "relative") {
    maxAnnotsPerBar = 0;
    for (i = 0; i < bars.length; i++) {
      annots = bars[i]["annots"];
      for (j = 0; j < annots.length; j++) {
        barCount = annots[j]["count"];
        if (barCount > maxAnnotsPerBar) {
          maxAnnotsPerBar = barCount;
        }
      }
    }
    ideo.maxAnnotsPerBar[chr] = maxAnnotsPerBar;
  }

  // Set each bar's height to be proportional to
  // the height of the bar with the most annotations
  for (i = 0; i < bars.length; i++) {
    annots = bars[i]["annots"];
    for (j = 0; j < annots.length; j++) {
      barCount = annots[j]["count"];
      height = (barCount/ideo.maxAnnotsPerBar[chr]) * ideo.config.chrMargin;
      //console.log(height)
      bars[i]["annots"][j]["height"] = height;
    }
  }

  var t1 = new Date().getTime();
  if (ideo.debug) {
    console.log("Time spent in getHistogramBars: " + (t1 - t0) + " ms");
  }

  ideo.bars = bars;

  return bars;

};


/**
* Draws genome annotations on chromosomes.
* Annotations can be rendered as either overlaid directly
* on a chromosome, or along one or more "tracks"
* running parallel to each chromosome.
*/
Ideogram.prototype.drawProcessedAnnots = function(annots) {

  var chrMargin, chrWidth, layout,
      annotHeight, triangle, circle, r, chrAnnot,
      x1, x2, y1, y2,
      ideo = this;

  chrMargin = this.config.chrMargin;
  chrWidth = this.config.chrWidth;

  layout = "tracks";
  if (this.config.annotationsLayout) {
    layout = this.config.annotationsLayout;
  }

  if (layout === "histogram") {
    annots = ideo.getHistogramBars(annots);
  }

  annotHeight = ideo.config.annotationHeight;

  triangle = 'l -' + annotHeight + ' ' + (2*annotHeight) + ' l ' + (2*annotHeight) + ' 0 z';

  // From http://stackoverflow.com/a/10477334, with a minor change ("m -r, r")
  // Circles are supported natively via <circle>, but having it as a path
  // simplifies handling triangles, circles and other shapes in the same
  // D3 call
  r = annotHeight;
  circle =
    'm -' + r  + ', ' + r +
    'a ' + r + ',' + r + ' 0 1,0 ' + (r * 2) + ',0' +
    'a ' + r + ',' + r + ' 0 1,0 -' + (r * 2) + ',0';

  chrAnnot = d3.selectAll(".chromosome")
    .data(annots)
      .selectAll("path.annot")
      .data(function(d) {
        return d["annots"];
      })
      .enter();

  if (layout === "tracks") {

    chrAnnot
      .append("g")
      .attr("id", function(d, i) { return d.id; })
      .attr("class", "annot")
      .attr("transform", function(band, bandIndex, chrIndex) {
        var y = ideo.config.chrWidth + (band.trackIndex * annotHeight * 2);
        return "translate(" + band.px + "," + y + ")";
      })
      .append("path")
      .attr("d", function(d) {
          if (!d.shape || d.shape === "triangle") {
            return "m0,0" + triangle;
          } else if (d.shape === "circle") {
            return circle;
          }
      })
      .attr("fill", function(d) { return d.color; });

    } else if (layout === "overlay") {
      // Overlaid annotations appear directly on chromosomes

      chrAnnot.append("polygon")
        .attr("id", function(d, i) { return d.id; })
        .attr("class", "annot")
        .attr("points", function(d) {

          x1 = d.px - 0.5;
          x2 = d.px + 0.5;
          y1 = chrWidth;
          y2 = 0;

          return (
            x1 + "," + y1 + " " +
            x2 + "," + y1 + " " +
            x2 + "," + y2 + " " +
            x1 + "," + y2
          );

        })
        .attr("fill", function(d) { return d.color; });

    } else if (layout === "histogram") {

      chrAnnot.append("polygon")
        //.attr("id", function(d, i) { return d.id; })
        .attr("class", "annot")
        .attr("points", function(d) {

          x1 = d.px + ideo.bump;
          x2 = d.px + ideo.config.barWidth + ideo.bump;
          y1 = chrWidth;
          y2 = chrWidth + d.height;

          var thisChrWidth = ideo.chromosomesArray[d.chrIndex - 1].width;

          if (x2 > thisChrWidth) {
            x2 = thisChrWidth;
          }

          return (
            x1 + "," + y1 + " " +
            x2 + "," + y1 + " " +
            x2 + "," + y2 + " " +
            x1 + "," + y2
          );

        })
        .attr("fill", function(d) { return d.color; });

    }

  if (ideo.onDrawAnnotsCallback) {
    ideo.onDrawAnnotsCallback();
  }
};


Ideogram.prototype.onBrushMove = function() {
  call(this.onBrushMoveCallback);
};

Ideogram.prototype.createBrush = function(from, to) {

  var ideo = this,
      width = ideo.config.chrWidth + 6.5,
      length = ideo.config.chrHeight,
      chr = ideo.chromosomesArray[0],
      chrLengthBp = chr.bands[chr.bands.length - 1].bp.stop,
      x0, x1,
      xOffset = this._layout.getMargin().left,
      xScale = d3.scaleLinear()
          .domain([0, d3.max(chr.bands, function(band) {
          return band.bp.stop;
      })]).range([xOffset, d3.max(chr.bands, function(band) {
          return band.px.stop;
      }) + xOffset]);

  if (typeof from === "undefined") {
    from = Math.floor(chrLengthBp / 10);
  }

  if (typeof right === "undefined") {
    to = Math.ceil(from * 2);
  }

  x0 = ideo.convertBpToPx(chr, from);
  x1 = ideo.convertBpToPx(chr, to);

  ideo.selectedRegion = {"from": from, "to": to, "extent": (to - from)};

  ideo.brush = d3.brushX()
    .extent([[xOffset, 0], [length + xOffset, width]])
    .on("brush", onBrushMove);

  var yOffset = this._layout.getChromosomeSetYTranslate(0) + (ideo.config.chrWidth - width) / 2;
  var brushg = d3.select("#_ideogram").append("g")
    .attr("class", "brush")
    .attr("transform", "translate(0, " + yOffset + ")")
    .call(ideo.brush)
    .call(ideo.brush.move, [x0, x1]);

  function onBrushMove() {

    var extent = d3.event.selection.map(xScale.invert),
        from = Math.floor(extent[0]),
        to = Math.ceil(extent[1]);

    ideo.selectedRegion = {"from": from, "to": to, "extent": (to - from)};

    if (ideo.onBrushMove) {
      ideo.onBrushMoveCallback();
    }
  }
};

/**
* Called when Ideogram has finished initializing.
* Accounts for certain ideogram properties not being set until
* asynchronous requests succeed, etc.
*/
Ideogram.prototype.onLoad = function() {

  call(this.onLoadCallback);
};

Ideogram.prototype.onDrawAnnots = function() {
  call(this.onDrawAnnotsCallback);
};


Ideogram.prototype.getBandColorGradients = function() {

  var color, colors,
      stain, color1, color2, color3,
      css,
      gradients = "";

  colors = [
    ["gneg", "#FFF", "#FFF", "#DDD"],
    ["gpos25", "#C8C8C8", "#DDD", "#BBB"],
    ["gpos33", "#BBB", "#BBB", "#AAA"],
    ["gpos50", "#999", "#AAA", "#888"],
    ["gpos66", "#888", "#888", "#666"],
    ["gpos75", "#777", "#777", "#444"],
    ["gpos100", "#444", "#666", "#000"],
    ["acen", "#FEE", "#FEE", "#FDD"],
    ["noBands", "#BBB", "#BBB", "#AAA"]
  ];

  for (var i = 0; i < colors.length; i++) {
    stain = colors[i][0];
    color1 = colors[i][1];
    color2 = colors[i][2];
    color3 = colors[i][3];
    gradients +=
      '<linearGradient id="' + stain + '" x1="0%" y1="0%" x2="0%" y2="100%">';
    if (stain == "gneg") {
      gradients +=
        '<stop offset="70%" stop-color="' + color2 + '" />' +
        '<stop offset="95%" stop-color="' + color3 + '" />' +
        '<stop offset="100%" stop-color="' + color1 + '" />';
    } else {
      gradients +=
        '<stop offset="5%" stop-color="' + color1 + '" />' +
        '<stop offset="15%" stop-color="' + color2 + '" />' +
        '<stop offset="60%" stop-color="' + color3 + '" />';
    }
    gradients +=
      '</linearGradient>';
  }

  gradients +=
    '<pattern id="stalk" width="2" height="1" patternUnits="userSpaceOnUse" ' +
      'patternTransform="rotate(30 0 0)">' +
      '<rect x="0" y="0" width="10" height="2" fill="#CCE" /> ' +
       '<line x1="0" y1="0" x2="0" y2="100%" style="stroke:#88B; stroke-width:0.7;" />' +
    '</pattern>' +
    '<pattern id="gvar" width="2" height="1" patternUnits="userSpaceOnUse" ' +
      'patternTransform="rotate(-30 0 0)">' +
      '<rect x="0" y="0" width="10" height="2" fill="#DDF" /> ' +
       '<line x1="0" y1="0" x2="0" y2="100%" style="stroke:#99C; stroke-width:0.7;" />' +
    '</pattern>';

  gradients = "<defs>" + gradients + "</defs>";
  css = "<style>" +
    '.gneg {fill: url("#gneg")} ' +
    '.gpos25 {fill: url("#gpos25")} ' +
    '.gpos33 {fill: url("#gpos33")} ' +
    '.gpos50 {fill: url("#gpos50")} ' +
    '.gpos66 {fill: url("#gpos66")} ' +
    '.gpos75 {fill: url("#gpos75")} ' +
    '.gpos100 {fill: url("#gpos100")} ' +
    '.acen {fill: url("#acen")} ' +
    '.stalk {fill: url("#stalk")} ' +
    '.gvar {fill: url("#gvar")} ' +
    '.noBands {fill: url("#noBands")} ' +
  '</style>';
  gradients = css + gradients;

  //alert(gradients)

  return gradients;
};


/*
  Returns an NCBI taxonomy identifier (taxid) for the configured organism
*/
Ideogram.prototype.getTaxidFromEutils = function(callback) {

  var organism, taxonomySearch, taxid,
      ideo = this;

  organism = ideo.config.organism;

  taxonomySearch = ideo.esearch + "&db=taxonomy&term=" + organism;

  d3.json(taxonomySearch, function(data) {
    taxid = data.esearchresult.idlist[0];
    return callback(taxid)
  });
}


/**
* Returns an array of taxids for the current ideogram
* Also sets configuration parameters related to taxid(s), whether ideogram is
* multiorganism, and adjusts chromosomes parameters as needed
**/
Ideogram.prototype.getTaxids = function(callback) {

  var ideo = this,
    taxid, taxids,
    org, orgs, i,
    taxidInit, tmpChrs,
    assembly, chromosomes,
    multiorganism,
    fetchTaxid = true;

  taxidInit = "taxid" in ideo.config;

  ideo.config.multiorganism = (
    ("organism" in ideo.config && ideo.config.organism instanceof Array) ||
    (taxidInit && ideo.config.taxid instanceof Array)
  );

  multiorganism = ideo.config.multiorganism;

  if ("organism" in ideo.config) {
    // Ideogram instance was constructed using common organism name(s)
    if (multiorganism) {
      orgs = ideo.config.organism;
    } else {
      orgs = [ideo.config.organism];
    }

    taxids = [];
    tmpChrs = {};
    for (i = 0; i < orgs.length; i++) {
      // Gets a list of taxids from common organism names
      org = orgs[i];
      for (taxid in ideo.organisms) {
        if (ideo.organisms[taxid]["commonName"].toLowerCase() === org) {
          taxids.push(taxid);
          if (multiorganism) {
            // Adjusts 'chromosomes' configuration parameter to make object
            // keys use taxid instead of common organism name
            tmpChrs[taxid] = ideo.config.chromosomes[org];
          }
        }
      }
    }

    if (taxids.length == 0) {
      promise = new Promise(function(resolve, reject) {
        ideo.getTaxidFromEutils(resolve);
      })
      promise.then(function(data){
        taxid = data;
        taxids.push(taxid);

        ideo.config.taxids = taxids;
        ideo.organisms[taxid] = {
          "commonName": "",
          "scientificName": ideo.config.organism,
          "scientificNameAbbr": "",
        }
        return new Promise(function(resolve, reject) {
          ideo.getAssemblyAndChromosomesFromEutils(resolve);
        })
      })
      .then(function(asmChrArray) {
        assembly = asmChrArray[0];
        chromosomes = asmChrArray[1];

        ideo.config.chromosomes = chromosomes;
        ideo.organisms[taxid]["assemblies"] = {
          "default": assembly
        }

        callback(taxids);
      });
    } else {

      ideo.config.taxids = taxids;
      if (multiorganism) {
        ideo.config.chromosomes = tmpChrs;
      }

      callback(taxids);
    }
  } else {

    if (multiorganism) {
      ideo.coordinateSystem = "bp";
      if (taxidInit) {
        taxids = ideo.config.taxid;
      }
    } else {
      if (taxidInit) {
        taxids = [ideo.config.taxid];
      }
      ideo.config.taxids = taxids;
    }

    callback(taxids);
  }
};

Ideogram.prototype.sortChromosomes = function(a, b) {

  var aIsNuclear = a.type === "nuclear",
      bIsNuclear = b.type === "nuclear",
      aIsCP = a.type === "chloroplast",
      bIsCP = b.type === "chloroplast",
      aIsMT = a.type === "mitochondrion",
      bIsMT = b.type === "mitochondrion",
      aIsPlastid = aIsMT && a.name !== "MT", // e.g. B1 in rice genome GCF_001433935.1
      bIsPlastid = bIsMT && b.name !== "MT";

    if (aIsNuclear && bIsNuclear) {
      return naturalSort(a.name, b.name);
    } else if (!aIsNuclear && bIsNuclear) {
      return 1;
    } else if (aIsMT && bIsCP) {
      return 1;
    } else if (aIsCP && bIsMT) {
      return -1;
    } else if (!aIsMT && !aIsCP && (bIsMT || bIsCP)) {
      return -1;
    }

}

/**
  Returns names and lengths of chromosomes for an organism's best-known
  genome assembly.  Gets data from NCBI EUtils web API.
*/
Ideogram.prototype.getAssemblyAndChromosomesFromEutils = function(callback) {

    var asmAndChrArray, // [assembly_accession, chromosome_objects_array]
      assemblyAccession, chromosomes, asmSearch,
      asmUid, asmSummary,
      rsUid, nuccoreLink,
      links, ntSummary,
      results, result, cnIndex, chrName, chrLength, chromosome, type,
      ideo = this;

    organism = ideo.config.organism;

    asmAndChrArray = [];
    chromosomes = [];

    asmSearch =
      ideo.esearch +
      "&db=assembly" +
      "&term=%22" + organism + "%22[organism]" +
      "AND%20(%22latest%20refseq%22[filter])%20AND%20%22chromosome%20level%22[filter]";

    var promise = d3.promise.json(asmSearch);

    promise
      .then(function(data) {

        // NCBI Assembly database's internal identifier (uid) for this assembly
        asmUid = data.esearchresult.idlist[0];
        asmSummary = ideo.esummary + "&db=assembly&id=" + asmUid;

        return d3.promise.json(asmSummary);
      })
      .then(function(data) {

        // RefSeq UID for this assembly
        rsUid = data.result[asmUid].rsuid;
        assemblyAccession = data.result[asmUid].assemblyaccession;

        asmAndChrArray.push(assemblyAccession);

        // Get a list of IDs for the chromosomes in this genome.
        //
        // This information does not seem to be available from well-known
        // NCBI databases like Assembly or Nucleotide, so we use GenColl,
        // a lesser-known NCBI database.
        nuccoreLink = ideo.elink + "&db=nuccore&linkname=gencoll_nuccore_chr&from_uid=" + rsUid;

        return d3.promise.json(nuccoreLink);
      })
      .then(function(data) {

        links = data.linksets[0].linksetdbs[0].links.join(",");
        ntSummary = ideo.esummary + "&db=nucleotide&id=" + links;

        return d3.promise.json(ntSummary);
      })
      .then(function(data) {

        results = data.result;

        for (var x in results) {

          result = results[x];

          // omit list of reult uids
          if (x === "uids") {
            continue;
          }

          if (result.genome === "mitochondrion") {
            if (ideo.config.showNonNuclearChromosomes) {
              type = result.genome;
              cnIndex = result.subtype.split("|").indexOf("plasmid");
              if (cnIndex === -1) {
                chrName = "MT";
              } else {
                // Seen in e.g. rice genome IRGSP-1.0 (GCF_001433935.1),
                // From https://eutils.ncbi.nlm.nih.gov/entrez/eutils/esummary.fcgi?retmode=json&db=nucleotide&id=996703432,996703431,996703430,996703429,996703428,996703427,996703426,996703425,996703424,996703423,996703422,996703421,194033210,11466763,7524755
                  // "genome": "mitochondrion",
                  // "subtype": "cell_line|plasmid",
                  // "subname": "A-58 CMS|B1",
                chrName = result.subname.split("|")[cnIndex];
              }
            } else {
              continue;
            }
          } else if (result.genome === "chloroplast" || result.genome === "plastid") {
            type = "chloroplast";
            // Plastid encountered with rice genome IRGSP-1.0 (GCF_001433935.1)
            if (ideo.config.showNonNuclearChromosomes) {
              chrName = "CP";
            } else {
              continue;
            }
          } else {
            type = "nuclear";
            cnIndex = result.subtype.split("|").indexOf("chromosome");

            chrName = result.subname.split("|")[cnIndex];
            if (typeof chrName !== "undefined" && chrName.substr(0, 3) === "chr") {
              // Convert "chr12" to "12", e.g. for banana (GCF_000313855.2)
              chrName = chrName.substr(3);
            }
          }

          chrLength = result.slen;

          chromosome = {
            "name": chrName,
            "length": chrLength,
            "type": type
          };

          chromosomes.push(chromosome);
        }

        chromosomes = chromosomes.sort(ideo.sortChromosomes);
        asmAndChrArray.push(chromosomes)

        ideo.coordinateSystem = "bp";

        return callback(asmAndChrArray);
    });

};

Ideogram.prototype.initDrawChromosomes = function(bandsArray) {

  var ideo = this,
      taxids = ideo.config.taxids,
      taxid,
      chrIndex = 0,
      chrSetNumber = 0,
      i, j, chrs, chromosome, chromosomeModel;

  var defs = d3.select("defs");

  for (i = 0; i < taxids.length; i++) {

    taxid = taxids[i];
    chrs = ideo.config.chromosomes[taxid];

    ideo.chromosomes[taxid] = {};

    for (j = 0; j < chrs.length; j++) {

      chromosome = chrs[j];
      bands = bandsArray[chrIndex];
      chrIndex += 1;

      chromosomeModel = ideo.getChromosomeModel(bands, chromosome, taxid, chrIndex);

      ideo.chromosomes[taxid][chromosome] = chromosomeModel;
      ideo.chromosomesArray.push(chromosomeModel);

      /*
       * Append cromosome set container.
       */
      var container = d3.select("svg")
        .append("g")
        .attr("class", "chromosome-set-container")
        .attr("data-set-number", j)
        .attr("transform", ideo._layout.getChromosomeSetTranslate(chrSetNumber ++))
        .attr("id", chromosomeModel.id + "-chromosome-set");

      var shape;
      for (var k = 0; k < this._ploidy.getChromosomesNumber(j); k ++) {
        shape = ideo.drawChromosome(chromosomeModel, chrIndex - 1, container, k);
      }

      defs.append("clipPath")
        .attr("id", chromosomeModel.id + "-chromosome-set-clippath")
        .selectAll('path')
        .data(shape)
        .enter()
        .append('path')
        .attr('d', function(d) {
            return d.path;
        }).attr('class', function(d) {
            return d['class'];
        });
    }

    if (ideo.config.showBandLabels === true) {
        ideo.drawBandLabels(ideo.chromosomes);
    }

  }
};


/**
* Initializes an ideogram.
* Sets some high-level properties based on instance configuration,
* fetches band and annotation data if needed, and
* writes an SVG element to the document to contain the ideogram
*
*/
Ideogram.prototype.init = function() {

  var bandDataFile, bandDataFileNames,
      taxid, taxids, i, svgClass,
      chrs;

  var ideo = this;

  var t0 = new Date().getTime();

  var bandsArray = [],
      maxLength = 0,
      numBandDataResponses = 0,
      resolution = this.config.resolution,
      accession;

  var promise = new Promise(function(resolve, reject) {
    ideo.getTaxids(resolve);
  })

  promise.then(function(taxids) {

  taxid = taxids[0]
  ideo.config.taxid = taxid;
  ideo.config.taxids = taxids;

  for (i = 0; i < taxids.length; i++) {
    taxid = taxids[i];

    if (!ideo.config.assembly) {
      ideo.config.assembly = "default";
    }
    accession = ideo.organisms[taxid]["assemblies"][ideo.config.assembly];

    bandDataFileNames = {
      // Homo sapiens (human)
      "9606": "native/ideogram_9606_" + accession + "_" + resolution + "_V1.js",
      //"9606": "ncbi/ideogram_9606_" + accession + "_" + resolution + "_V1.tsv",

      // Mus musculus (mouse)
      "10090": "native/ideogram_10090_" + accession + "_NA_V2.js",

      // Drosophila melanogaster (fly)
      //"7227": "ucsc/drosophila_melanogaster_dm6.tsv"
    };

    if (typeof chrBands === "undefined" && taxid in bandDataFileNames) {

      d3.request(ideo.config.bandDir + bandDataFileNames[taxid])
        .on("beforesend", function(data) {
          // Ensures correct taxid is processed in response callback; using
          // simply 'taxid' variable gives the last *requested* taxid, which
          // fails when dealing with multiple taxa.
          data.taxid = taxid;
        })
        .get(function(error, data) {
          ideo.bandData[data.taxid] = data.response;
          numBandDataResponses += 1;

          if (numBandDataResponses == taxids.length) {
            processBandData();
            writeContainer();
          }
        });

    } else {
      if (typeof chrBands !== "undefined") {
        // If bands already available,
        // e.g. via <script> tag in initial page load
        ideo.bandData[taxid] = chrBands;
      }
      processBandData();
      writeContainer();
    }


  }
});


  function writeContainer() {

    if (ideo.config.annotationsPath) {
      d3.json(
        ideo.config.annotationsPath, // URL
        function(data) { // Callback
          ideo.rawAnnots = data;
        }
      );
    }

    svgClass = "";
    if (ideo.config.showChromosomeLabels) {
      if (ideo.config.orientation == "horizontal") {
        svgClass += "labeledLeft ";
      } else {
        svgClass += "labeled ";
      }
    }

    if (
      ideo.config.annotationsLayout &&
      ideo.config.annotationsLayout === "overlay"
    ) {
      svgClass += "faint";
    }

    var gradients = ideo.getBandColorGradients();
    var svgHeight = ideo._layout.getHeight(taxid);

    var svg = d3.select(ideo.config.container)
      .append("svg")
        .attr("id", "_ideogram")
        .attr("class", svgClass)
        .attr("width", "97%")
        .attr("height", svgHeight)
        .html(gradients);

    finishInit();

  }

  /*
  * Completes default ideogram initialization
  * by calling downstream functions to
  * process raw band data into full JSON objects,
  * render chromosome and cytoband figures and labels,
  * apply initial graphical transformations,
  * hide overlapping band labels, and
  * execute callbacks defined by client code
  */
  function processBandData() {

    var j, k, chromosome, bands, chromosomeModel,
        chrLength, chr,
        bandData, bands, bandsByChr,
        stopType,
        taxid, taxids, chrs, chrsByTaxid;

    bandsArray = [];
    maxLength = 0;

    if (ideo.config.multiorganism === true) {
      ideo.coordinateSystem = "bp";
      taxids = ideo.config.taxids;
      for (i = 0; i < taxids.length; i++) {
        taxid = taxids[i];
      }
    } else {
      if (typeof ideo.config.taxid == "undefined") {
        ideo.config.taxid = ideo.config.taxids[0];
      }
      taxid = ideo.config.taxid;
      taxids = [taxid];
      ideo.config.taxids = taxids;
    }

    if ("chromosomes" in ideo.config) {
      chrs = ideo.config.chromosomes;
    }
    if (ideo.config.multiorganism) {
      chrsByTaxid = chrs;
    }

    ideo.config.chromosomes = {};

    var t0_b = new Date().getTime();

    for (j = 0; j < taxids.length; j++) {

      taxid = taxids[j];

      if (ideo.config.multiorganism) {
        chrs = chrsByTaxid[taxid];
      }

      if (ideo.coordinateSystem === "iscn" || ideo.config.multiorganism) {
        bandData = ideo.bandData[taxid];

        bandsByChr = ideo.getBands(bandData, taxid, chrs);

        chrs = Object.keys(bandsByChr);

        ideo.config.chromosomes[taxid] = chrs.slice();
        ideo.numChromosomes += ideo.config.chromosomes[taxid].length;

        for (k = 0; k < chrs.length; k++) {

          chromosome = chrs[k];
          bands = bandsByChr[chromosome];
          bandsArray.push(bands);

          chrLength = {
            "iscn": bands[bands.length - 1].iscn.stop,
            "bp": bands[bands.length - 1].bp.stop
          };

          if (chrLength.iscn > ideo.maxLength.iscn) {
            ideo.maxLength.iscn = chrLength.iscn;
          }

          if (chrLength.bp > ideo.maxLength.bp) {
            ideo.maxLength.bp = chrLength.bp;
          }
        }
      } else if (ideo.coordinateSystem == "bp"){
        // If lacking band-level data

        ideo.config.chromosomes[taxid] = chrs.slice();
        ideo.numChromosomes += ideo.config.chromosomes[taxid].length;

        for (k = 0; k < chrs.length; k++) {
          chr = chrs[k];
          if (chr.length > ideo.maxLength.bp) {
            ideo.maxLength.bp = chr.length;
          }
        }

      }
    }

    var t1_b = new Date().getTime();
    if (ideo.debug) {
      console.log("Time in processBandData: " + (t1_b - t0_b) + " ms");
    }
}

function finishInit() {

    try {

    var t0_a = new Date().getTime();

    var chrIndex = 0,
        taxids,
        chr, chrs, chrModel, chromosome,
        i, j, m, n;

    ideo.initDrawChromosomes(bandsArray);

    // Waits for potentially large annotation dataset
    // to be received by the client, then triggers annotation processing
    if (ideo.config.annotationsPath) {

      function pa() {

        if (typeof timeout !== "undefined") {
          window.clearTimeout(timeout);
        }

        ideo.annots = ideo.processAnnotData(ideo.rawAnnots);
        ideo.drawProcessedAnnots(ideo.annots);

        if (ideo.initCrossFilter) {
          ideo.initCrossFilter();
        }

      }

      if (ideo.rawAnnots) {
        pa();
      } else {
        (function checkAnnotData() {
          timeout = setTimeout(function() {
            if (!ideo.rawAnnots) {
              checkAnnotData();
            } else {
              pa();
            }
            },
            50
          );
        })();
      }
    }

    if (ideo.config.showBandLabels === true) {
      var bandsToShow = ideo.bandsToShow.join(",");

      // d3.selectAll resolves to querySelectorAll (QSA).
      // QSA takes a surprisingly long time to complete,
      // and scales with the number of selectors.
      // Most bands are hidden, so we can optimize by
      // Hiding all bands, then QSA'ing and displaying the
      // relatively few bands that are shown.
      var t0_c = new Date().getTime();
      d3.selectAll(".bandLabel, .bandLabelStalk").style("display", "none");
      d3.selectAll(bandsToShow).style("display", "");
      var t1_c = new Date().getTime();
      if (ideo.debug) {
        console.log("Time in showing bands: " + (t1_c - t0_c) + " ms");
      }

      if (ideo.config.orientation === "vertical") {
        for (var i = 0; i < ideo.chromosomesArray.length; i++) {
          ideo.rotateChromosomeLabels(d3.select("#" + ideo.chromosomesArray[i].id), i);
        }
      }

    }

    if (ideo.config.showChromosomeLabels === true) {
      ideo.drawChromosomeLabels(ideo.chromosomes);
    }

    if (ideo.config.brush === true) {
      ideo.createBrush();
    }

    if (ideo.config.annotations) {
      ideo.drawAnnots(ideo.config.annotations);
    }

    var t1_a = new Date().getTime();
    if (ideo.debug) {
      console.log("Time in drawChromosome: " + (t1_a - t0_a) + " ms");
    }

    var t1 = new Date().getTime();
    if (ideo.debug) {
      console.log("Time constructing ideogram: " + (t1 - t0) + " ms");
    }

    if (ideo.onLoadCallback) {
      ideo.onLoadCallback();
    }

    if (!("rotatable" in ideo.config && ideo.config.rotatable === false)) {
      d3.selectAll(".chromosome").on("click", function() {
        ideogram.rotateAndToggleDisplay(this);
      });
    } else {
      d3.selectAll(".chromosome").style("cursor", "default");
    }

     } catch (e) {
       console.log(e)
      //  throw e;
    }

  }

};

/* Decompresses ideogram's annotations for crossfilter initialization
By default, annotations are clustered by chromosome, e.g.
[
  {"chr": "1", "annots": [{"from": 100, "to", 101, "chr": "1", ...}, ...]},
  {"chr": "2", "annots": [{"from": 500, "to", 501, "chr": "2", ...}, ...]},
  ...
]
This method flattens that structure to e.g.
[
  {"from": 100, "to": 101, "chr": "1", ...},
  ...
  {"from": 500, "to": 501, "chr": "2", ...},
]
See also: packAnnots
*/
Ideogram.prototype.unpackAnnots = function() {

  var chr, annots, i,
      unpackedAnnots = [],
      ideo = this,
      chrs = ideo.annots;

  for (i = 0; i < chrs.length; i++) {
    chr = chrs[i];
    annots = chr.annots;
    unpackedAnnots = unpackedAnnots.concat(annots);
  }

  return unpackedAnnots;

};

/*
  Compresses annots back to default state.  Inverse of unpackAnnots.
*/
Ideogram.prototype.packAnnots = function(unpackedAnnots) {

  var chr, annot, i,
      annots = [],
      ideo = this,
      chrs = ideo.annots;

  for (chr in chrs) {
    annots.push({'chr': chrs[chr].chr, annots: []});
  }

  for (i = 0; i < unpackedAnnots.length; i++) {
    annot = unpackedAnnots[i];
    annots[annot.chrIndex].annots.push(annot);
  }

  return annots;

};

/*
  Initializes crossfilter.  Needed for client-side filtering.
  More: https://github.com/square/crossfilter/wiki/API-Reference
*/
Ideogram.prototype.initCrossFilter = function() {
  var ideo = this,
      keys = ideo.rawAnnots.keys,
      i, facet;

  ideo.unpackedAnnots = ideo.unpackAnnots();
  ideo.crossfilter = crossfilter(ideo.unpackedAnnots);

  ideo.annotsByFacet = {};

  ideo.facets = keys.slice(3, keys.length);

  for (i = 0; i < ideo.facets.length; i++) {
    facet = ideo.facets[i];
    ideo.annotsByFacet[facet] =
      ideo.crossfilter
        .dimension(function(d) {
          return d[facet];
        });
  }
};

/*
  Filters annotations based on the given selections
  "selections" is an object of objects, e.g.

    {
      "tissue-type": {          <-- a facet
        "cerebral-cortex": 1,   <-- a filter; "1" means it is selected
        "liver": 1
      },
      "gene-type": {
        mirna": 1
      }
    }

  Translation:
  select where:
      (tissue-type is cerebral-cortex OR liver) and (gene-type is mirna)

  TODO:
    * Filter counts
    * Range filters
    * Integrate server-side filtering for very large datasets
*/
Ideogram.prototype.filterAnnots = function(selections) {

  var t0 = Date.now();

  var i, facet,
      prevFacet = null,
      results, fn,
      counts = {},
      ideo = this;

  if (Object.keys(selections).length === 0) {
    results = ideo.unpackedAnnots;
  } else {
    for (i = 0; i < ideo.facets.length; i++) {
      facet = ideo.facets[i];
      if (facet in selections) {
        fn = function(d) {
          if (d in selections[facet]) {
            return true;
          }
        };
      } else {
        fn = null;
      }
      ideo.annotsByFacet[facet].filter(fn);
      counts[facet] = ideo.annotsByFacet[facet].group().top(Infinity);
    }

    results = ideo.annotsByFacet[facet].top(Infinity);
  }

  for (i < 0; i < ideo.facets.length; i++) {
    ideo.annotsByFacet[facet].filterAll(); // clear filters
  }

  results = ideo.packAnnots(results);

  d3.selectAll("polygon.annot").remove();
  ideo.drawAnnots(results);

  console.log("Time in filterAnnots: " + (Date.now() - t0) + " ms");

  return counts;
<<<<<<< HEAD
};
=======
}

/**
 * Chromosome model.
 * @public
 * @class
 * @param {Object} model.
 */
function Model(model) {

    this._model = model;
}
>>>>>>> 73bed0de
<|MERGE_RESOLUTION|>--- conflicted
+++ resolved
@@ -4363,10 +4363,7 @@
   console.log("Time in filterAnnots: " + (Date.now() - t0) + " ms");
 
   return counts;
-<<<<<<< HEAD
-};
-=======
-}
+};
 
 /**
  * Chromosome model.
@@ -4377,5 +4374,4 @@
 function Model(model) {
 
     this._model = model;
-}
->>>>>>> 73bed0de
+}