<!DOCTYPE html>
<html>
<head>
  <title>Comparative genomics | Ideogram</title>
  <style>
    body {font: 14px Arial; line-height: 19.6px; padding: 0 15px;}
    a, a:visited {text-decoration: none;}
    a:hover {text-decoration: underline;}
    a, a:hover, a:visited, a:active {color: #0366d6;}
    label {display: block; margin-bottom: 10px;}
    .left-select {position: absolute; left: 150px;}
    #status-container {display: inline-block; margin-left: 186px;}
    #error-container {color: red;}
    #ideogram-container {margin-left: 325px;}
  </style>
  <script type="text/javascript" src="../../dist/js/ideogram.min.js"></script>
  <!-- <script type="text/javascript" src="https://cdn.jsdelivr.net/npm/homology@0.2.0/dist/homology.min.js"></script> -->
  <!-- <script type="text/javascript" src="https://eweitz.github.io/homology/dist/homology.min.js"></script> -->
  <script type="text/javascript" src="http://localhost/homology/dist/homology.min.js"></script>
<link rel="icon" type="image/x-icon" href="img/ideogram_favicon.ico">
</head>
<body>
  <h1>Comparative genomics | Ideogram</h1>
  <a href="../">Overview</a> |
  <a href="homology-advanced">Previous</a> |
  <a href="annotations-basic">Next</a> |
  <a href="https://github.com/eweitz/ideogram/blob/gh-pages/homology-interspecies.html" target="_blank">Source</a>
  <p>
    Compare gene locations across organisms.
  </p>
  <div style="float: left; width: 200px;">
  <label for="gene">Gene: <input id="gene"/></label>
  <label for="org">
    Source organism:
    <select class="left-select org-select" id="org">
      <option>Human (Homo sapiens)</option>
      <option>Chimpanzee (Pan troglodytes)</option>
      <option>Mouse (Mus musculus)</option>
      <option>Rat (Rattus norvegicus)</option>
      <option>Fly (Drosophila melanogaster)</option>
      <option>Worm (Caenorhabditis elegans)</option>
      <option>Rice (Oryza sativa)</option>
      <option>Corn (Zea mays)</option>
      <option>Thale cress (Arabidopsis thaliana)</option>
    </select>
  </label>
  <label for="org2">
    Target organism:
<<<<<<< HEAD
    <select class="org-select" id="org2">
      <option>Human (Homo sapiens)</option>
      <option>Chimpanzee (Pan troglodytes)</option>
      <option selected>Mouse (Mus musculus)</option>
      <option>Rat (Rattus norvegicus)</option>
      <option>Fly (Drosophila melanogaster)</option>
      <option>Worm (Caenorhabditis elegans)</option>
      <option>Rice (Oryza sativa)</option>
      <option>Corn (Zea mays)</option>
      <option>Thale cress (Arabidopsis thaliana)</option>
=======
    <select class="left-select org-select" id="org2">
        <option>Human (Homo sapiens)</option>
        <option>Chimpanzee (Pan troglodytes)</option>
        <option selected>Mouse (Mus musculus)</option>
        <option>Rat (Rattus norvegicus)</option>
        <option>Fly (Drosophila melanogaster)</option>
        <option>Thale cress (Arabidopsis thaliana)</option>
        <option>Corn (Zea mays)</option>
        <option>Rice (Oryza sativa)</option>
>>>>>>> 18eb8174
      </select>
  </label>
  <label for="backend">
    Orthology backend:
    <select class="left-select backend-select" id="backend">
      <option id="oma" selected>OMA Browser</option>
      <option id="orthodb">OrthoDB</option>
    </select>
  </label>
  </div>
  <div id="ideogram-container"></div>
  <div id="status-container"></div>
  <script type="text/javascript">

    var prevState = {};
    var loci1, loci2;

    function shouldUpdateState() {
      return JSON.stringify(urlParams) !== JSON.stringify(prevState);
    }

    function updateGeneParams(geneName) {
      if (typeof geneName === 'undefined') {
        geneName = gene;
      }
      urlParams['gene'] = geneName;
      updateUrl();
    }

    // Process text input for the "Gene" field.
    async function handleGene(event) {
      var geneName, loci1, loci2;

      // Ignore non-"Enter" keyups
      if (event.type === 'keyup' && event.keyCode !== 13) return;

      geneName = event.target.value;
      updateGeneParams(geneName);

      createIdeogram();
    }

    // Process selections in "Organism" drop-down menus
    async function handleOrganism(event) {
      var organism =
          event.target.value.split('(')[1].split(')')[0]
          .replace(' ', '-').toLowerCase();
      urlParams[event.target.id] = organism;

      updateGeneParams();

      createIdeogram();
    }

    // Process selections in "Orthology source" drop-down menu
    async function handleBackend(event) {
      var menu = document.querySelector('#backend');

      urlParams['backend'] = menu.options[menu.selectedIndex].id;

      updateGeneParams();
      createIdeogram();
    }

    // Record app state in URL
    function updateUrl() {
      var params = Object.keys(urlParams).map(key => {
        return key + '=' + urlParams[key];
      }).join('&');
      history.pushState(null, null, '?' + params);
    }

    // Set the 'Organism 1' or 'Organism 2' menu using a scientific organism name
    function updateOrganismMenu(orgParam, orgValue) {
      var selectedOrg = document.querySelector('#' + orgParam + ' option:checked').text;
      selectedOrg = selectedOrg.split('(')[1].split(')')[0].toLowerCase();

      if (orgValue !== selectedOrg) {
        document.querySelectorAll('#' + orgParam + ' option').forEach(option => {
          if (option.text.toLowerCase().includes(orgValue)) {
            document.querySelector('#' + orgParam).value = option.text;
          }
        });
      }
    }

    function parseUrlParams() {
      var rawParams = document.location.search;
      urlParams = {};
      var param, key, value;
      if (rawParams !== '') {
        rawParams = rawParams.split('?')[1].split('&');
        rawParams.forEach(rawParam => {
          param = rawParam.split('=');
          key = param[0];
          value = param[1];
          urlParams[key] = value;
        });
      }
    }

    async function processUrl() {
      document.querySelector('#ideogram-container').innerHTML = '';
      document.querySelector('#status-container').innerHTML = 'Loading...';
      parseUrlParams();

      // Set default parameters if none are provided.
      if ('org' in urlParams === false) {
        urlParams['gene'] = 'MTOR'
        urlParams['org'] = 'homo-sapiens';
        urlParams['org2'] = 'mus-musculus';
        urlParams['backend'] = 'oma';
        // urlParams['loci'] = '1:11106531-11262557,4:148448582-148557685';
      }

      // If "org2" is omitted, set it to the value of "org"
      if ('org2' in urlParams === false) {
        org2 = urlParams['org'];
        urlParams['org2'] = org2;
      }

      if ('backend' in urlParams === false) {
        urlParams['backend'] = 'oma';
      }

      org1 = urlParams['org'].replace('-', ' ');
      org2 = urlParams['org2'].replace('-', ' ');

      showBandLabels = 'band-labels' in urlParams;

      updateOrganismMenu('org', org1);
      updateOrganismMenu('org2', org2);

      gene = urlParams['gene'];
      document.querySelector('#gene').value = gene;

      backend = urlParams['backend'];
      document.querySelector('#backend #' + backend).selected = true;

      updateGeneParams(gene);

      if (shouldUpdateState()) {
        try {
          [loci1, loci2] = await fetchOrthologs(gene, org1, [org2], backend);
        } catch (error) {
          document.querySelector('#status-container').innerHTML =
            `<span id="error-container">${error}</span>`;
          throw error;
        }
      };
      prevState = Object.assign({}, urlParams);

      // [loci1, loci2] = urlParams['loci'].split(',');
      [loci1Chr, loci1Range] = loci1.split(':');
      [loci2Chr, loci2Range] = loci2.split(':');
      [loci1Start, loci1Stop] = loci1Range.split('-');
      [loci2Start, loci2Stop] = loci2Range.split('-');
    }

  function onIdeogramLoad() {
    var chrs, syntheticRegions;

    document.querySelector('#status-container').innerHTML = '';

<<<<<<< HEAD
    ideogram.getTaxids(function(taxids) {
      [org1Taxid, org2Taxid] = taxids;
      var chrs = ideogram.chromosomes,
        org1ChrObj = chrs[org1Taxid][loci1Chr],
        org2ChrObj = chrs[org2Taxid][loci2Chr],
        syntenicRegions = [];

      range1 = {
        chr: org1ChrObj,
        start: loci1Start,
        stop: loci1Stop
      };
=======
    org1Taxid = ideogram.getTaxid(org1);
    org2Taxid = ideogram.getTaxid(org2);

    var chrs = ideogram.chromosomes;

    if (!chrs.hasOwnProperty(org1Taxid) || !chrs.hasOwnProperty(org2Taxid)) {
      document.querySelector('#ideogram-container').innerHTML = '';
      document.querySelector('#status-container').innerHTML =
        `Orthologous pair found, but cannot be drawn.<br/>
        Ortholog in source organism at: ${loci1}<br/>
        Ortholog in target organism at: ${loci2}<br/>`;
      return;
    }

    var org1ChrObj = chrs[org1Taxid][loci1Chr],
      org2ChrObj = chrs[org2Taxid][loci2Chr],
      syntenicRegions = [];

    range1 = {
      chr: org1ChrObj,
      start: loci1Start,
      stop: loci1Stop
    };
>>>>>>> 18eb8174

      range2 = {
        chr: org2ChrObj,
        start: loci2Start,
        stop: loci2Stop
      };

      syntenicRegions.push({'r1': range1, 'r2': range2});

      ideogram.drawSynteny(syntenicRegions);
    });
  
  }

  async function createIdeogram() {

    await processUrl();

    if (document.querySelector('#error-container') !== null) {
      return;
    }

    if (org1 !== org2) {
      // Orthology
      organism = [org1, org2];
      chromosomesConfig = {};
      chromosomesConfig[org1] = [loci1Chr];
      chromosomesConfig[org2] = [loci2Chr];
    } else {
      // Paralogy
      organism = org1;
      chromosomesConfig = [loci1Chr, loci2Chr];
    }

    var config = {
      container: '#ideogram-container',
      organism: organism,
      chromosomes: chromosomesConfig,
      chrHeight: 400,
      chrMargin: 50,
      fullChromosomeLabels: true,
      perspective: 'comparative',
      showBandLabels: showBandLabels,
      rotatable: false,
      onLoad: onIdeogramLoad
    };

    delete chrBands;

    ideogram = new Ideogram(config);
  }

  document.querySelector('#gene').addEventListener('blur', handleGene);
  document.querySelector('#gene').addEventListener('keyup', handleGene);
  document.querySelectorAll('.org-select').forEach(select => {
    select.addEventListener('change', handleOrganism);
  });
  document.querySelectorAll('.backend-select').forEach(select => {
    select.addEventListener('change', handleBackend);
  });

  createIdeogram();

  </script>
</body>
</html><|MERGE_RESOLUTION|>--- conflicted
+++ resolved
@@ -46,8 +46,7 @@
   </label>
   <label for="org2">
     Target organism:
-<<<<<<< HEAD
-    <select class="org-select" id="org2">
+    <select class="left-select org-select" id="org2">
       <option>Human (Homo sapiens)</option>
       <option>Chimpanzee (Pan troglodytes)</option>
       <option selected>Mouse (Mus musculus)</option>
@@ -57,17 +56,6 @@
       <option>Rice (Oryza sativa)</option>
       <option>Corn (Zea mays)</option>
       <option>Thale cress (Arabidopsis thaliana)</option>
-=======
-    <select class="left-select org-select" id="org2">
-        <option>Human (Homo sapiens)</option>
-        <option>Chimpanzee (Pan troglodytes)</option>
-        <option selected>Mouse (Mus musculus)</option>
-        <option>Rat (Rattus norvegicus)</option>
-        <option>Fly (Drosophila melanogaster)</option>
-        <option>Thale cress (Arabidopsis thaliana)</option>
-        <option>Corn (Zea mays)</option>
-        <option>Rice (Oryza sativa)</option>
->>>>>>> 18eb8174
       </select>
   </label>
   <label for="backend">
@@ -232,9 +220,11 @@
 
     document.querySelector('#status-container').innerHTML = '';
 
-<<<<<<< HEAD
     ideogram.getTaxids(function(taxids) {
+      console.log('taxids')
+      console.log(taxids)
       [org1Taxid, org2Taxid] = taxids;
+
       var chrs = ideogram.chromosomes,
         org1ChrObj = chrs[org1Taxid][loci1Chr],
         org2ChrObj = chrs[org2Taxid][loci2Chr],
@@ -245,31 +235,29 @@
         start: loci1Start,
         stop: loci1Stop
       };
-=======
-    org1Taxid = ideogram.getTaxid(org1);
-    org2Taxid = ideogram.getTaxid(org2);
-
-    var chrs = ideogram.chromosomes;
-
-    if (!chrs.hasOwnProperty(org1Taxid) || !chrs.hasOwnProperty(org2Taxid)) {
-      document.querySelector('#ideogram-container').innerHTML = '';
-      document.querySelector('#status-container').innerHTML =
-        `Orthologous pair found, but cannot be drawn.<br/>
-        Ortholog in source organism at: ${loci1}<br/>
-        Ortholog in target organism at: ${loci2}<br/>`;
-      return;
-    }
-
-    var org1ChrObj = chrs[org1Taxid][loci1Chr],
-      org2ChrObj = chrs[org2Taxid][loci2Chr],
-      syntenicRegions = [];
-
-    range1 = {
-      chr: org1ChrObj,
-      start: loci1Start,
-      stop: loci1Stop
-    };
->>>>>>> 18eb8174
+      org1Taxid = ideogram.getTaxid(org1);
+      org2Taxid = ideogram.getTaxid(org2);
+
+      var chrs = ideogram.chromosomes;
+
+      if (!chrs.hasOwnProperty(org1Taxid) || !chrs.hasOwnProperty(org2Taxid)) {
+        document.querySelector('#ideogram-container').innerHTML = '';
+        document.querySelector('#status-container').innerHTML =
+          `Orthologous pair found, but cannot be drawn.<br/>
+          Ortholog in source organism at: ${loci1}<br/>
+          Ortholog in target organism at: ${loci2}<br/>`;
+        return;
+      }
+
+      var org1ChrObj = chrs[org1Taxid][loci1Chr],
+        org2ChrObj = chrs[org2Taxid][loci2Chr],
+        syntenicRegions = [];
+
+      range1 = {
+        chr: org1ChrObj,
+        start: loci1Start,
+        stop: loci1Stop
+      };
 
       range2 = {
         chr: org2ChrObj,
@@ -280,7 +268,7 @@
       syntenicRegions.push({'r1': range1, 'r2': range2});
 
       ideogram.drawSynteny(syntenicRegions);
-    });
+    }, ideogram);
   
   }
 
