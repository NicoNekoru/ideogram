<html>
<<<<<<< HEAD
<head>
  <title>Comparative genomics | Ideogram</title>
  <style>
    body {font: 14px Arial; line-height: 19.6px; padding: 0 15px;}
    a, a:visited {text-decoration: none;}
    a:hover {text-decoration: underline;}
    a, a:hover, a:visited, a:active {color: #0366d6;}
    label {display: block; margin-bottom: 10px;}

    #status-container {display: inline-block; margin-left: 50px;}
  </style>
  <script type="text/javascript" src="../../dist/js/ideogram.min.js"></script>
<link rel="icon" type="image/x-icon" href="img/ideogram_favicon.ico">
</head>
<body>
  <h1>Comparative genomics | Ideogram</h1>
  <a href="../">Overview</a> |
  <a href="homology-advanced">Previous</a> |
  <a href="annotations-basic">Next</a> |
  <a href="https://github.com/eweitz/ideogram/blob/gh-pages/homology-interspecies.html" target="_blank">Source</a>
  <p>
    Compare gene locations across organisms.
  </p>
  <div style="float: left;">
  <label for="org">
    Organism 1:
    <select id="org">
      <option>Human (Homo sapiens)</option>
      <option>Chimpanzee (Pan troglodytes)</option>
      <option>Mouse (Mus musculus)</option>
      <option>Rat (Rattus norvegicus)</option>
      <option>Fly (Drosophila melanogaster)</option>
      <option>Thale cress (Arabidopsis thaliana)</option>
      <option>Corn (Zea mays)</option>
      <option>Rice (Oryza sativa)</option>
    </select>
  </label>
  <label for="org2">
    Organism 2:
    <select id="org2">
        <option>Human (Homo sapiens)</option>
        <option>Chimpanzee (Pan troglodytes)</option>
        <option selected>Mouse (Mus musculus)</option>
        <option>Rat (Rattus norvegicus)</option>
        <option>Fly (Drosophila melanogaster)</option>
        <option>Thale cress (Arabidopsis thaliana)</option>
        <option>Corn (Zea mays)</option>
        <option>Rice (Oryza sativa)</option>
      </select>
  </label>
  <label for="gene">Gene: <input id="gene"/></label>
  </div>
  <div id="ideogram-container"></div>
  <div id="status-container"></div>
  <script type="text/javascript">

    var prevState = {};
    var omaBase = 'https://omabrowser.org/api';
    var loci1, loci2;

    function shouldUpdateState() {
      return JSON.stringify(urlParams) !== JSON.stringify(prevState);
    }

    function updateGeneParams(geneName) {
      if (typeof geneName === 'undefined') {
        geneName = gene;
      }
      urlParams['gene'] = geneName;
      updateUrl();
    }

    // Process text input for the "Gene" field.
    async function handleGene(event) {
      var geneName, loci1, loci2;

      // Ignore non-"Enter" keyups
      if (event.type === 'keyup' && event.keyCode !== 13) return;

      geneName = event.target.value;
      updateGeneParams(geneName);

      createIdeogram();
    }

    /**
     * Query Uniprot API for protein entry ID (e.g. P53_RAT) given gene and
     * organism.  This output is needed as input for the OMA API.
     */
    async function fetchUniprotId(gene, org) {
      var uniprotBase, columns, query, query, response, data, lines, columns,
        i, genes, unitprotName;

      // Selected headers:
      //   - Entry, Entry name, Gene names
      // Default headers (omit `columns` parameter):
      //   - Entry, Entry name, Status, Protein names, Gene names, Organism, Length
      columns = 'columns=id,entry name,genes';

      // API docs: https://www.uniprot.org/help/api_queries
      uniprotBase = (
        'https://www.uniprot.org/uniprot/?format=tab&' + columns +
        '&sort=score'
      );

      query = '&query=gene:' + gene + '+AND+organism:' + org;
      response = await fetch(uniprotBase + query);
      data = await response.text();
      lines = data.split('\n').slice(1, -1); // Omit headers, empty last line

      for (i = 0; i < lines.length; i++) {
        columns = lines[i].split('\t');
        genes = columns[2].split(' ').map(d => d.toLowerCase()); // e.g. tp53
        uniprotId = columns[0]; // e.g. P53_RAT
        uniprotName = columns[1]; // e.g. P53_RAT

        if (genes.includes(gene)) return uniprotId;
      }

      throw Error(
        'No Uniprot entry found for gene name "' + gene + '" ' +
        'in organism "' + org + '"'
      );
    }

    /**
     * Query OMA API for orthology information on a protein 
     */
    async function fetchOmaOrthologs(uniprotId) {
      var omaUrl, response, data;
      omaUrl = omaBase + '/protein/' + uniprotId + '/orthologs/';
      response = await fetch(omaUrl);
      data = await response.json();
      if (response.status === 404) {
        throw Error(
          'OMA orthologs not found for Uniprot protein "' + uniprotId + '".'
        );
      }
      return data;
    }

    /**
     * Query OMA API for information on a protein 
     */
    async function fetchOmaProtein(uniprotId) {
      var omaUrl, response, data;
      omaUrl = omaBase + '/protein/' + uniprotId + '/';
      response = await fetch(omaUrl);
      data = await response.json();
      if (response.status === 404) {
        throw Error(
          'OMA protein not found for Uniprot protein "' + uniprotId + '".'
        );
      }
      return data;
    }

    /**
     * Convert organism scientific name to OMA ID prefix.
     * Example: "rattus-norvegicus -> "RATNO" 
     */
    function getOmaIdPrefix(org) {
      // If this functions proves inadequate, then refactor to use
      // https://omabrowser.org/api/taxonomy/.  Fetch on page load, collapse
      // tree, return leaf nodes as object with `name` as keys and `code` as
      // values.
      //
      // As is, the implementation below seems adequate, simpler, and faster.
      var prefix, genus, species;
      if (org === 'homo sapiens') {
        return 'HUMAN';
      } else if (org === 'mus musculus') {
        return 'MOUSE';
      } else {
        [genus, species] = org.split(' ');
        prefix = genus.slice(0, 3) + species.slice(0, 2);
        prefix = prefix.toUpperCase();
        return prefix;
      }
    }

    function handleError(error, errorName) {
      var errorContainer, summaries, htmlSummary, textSummary, org1;
      errorContainer = document.querySelector('#status-container');
      org1 = document.querySelector('#org').value;
      summaries = {
          'geneNotFound': 'Gene "' + gene + '" not found in ' + org1,
          'orthologsNotFound': 'Orthologs not found for gene "' + gene + '"'
      }
      htmlSummary = (
        '<span style="color: red">' +
        '<b>Error</b>: ' + summaries[errorName] + '.<br/><small>' + error.message + '</small>' +
        '</span>'
      );
      errorContainer.innerHTML = htmlSummary;
      textSummary = errorContainer.innerText.replace('Error: ', '');
      throw Error(textSummary);
    }

    /**
     * Given a gene in a source organism, retrieve its orthologs in
     * a list of other organisms.  Returns OMA protein records for
     * source and target organisms.
     */
    async function fetchOrthologs(gene, sourceOrg, targetOrgs) {
      var uniprotBase, query, response, data, lines, proteinId,
        sourceProtein, targetProteins, rawOrthologs, omaId, omaIdPrefix,
        orthologs;

      gene = gene.toLowerCase();
      try {
        proteinId = await fetchUniprotId(gene, org1);
        sourceProtein = await fetchOmaProtein(proteinId);
      } catch(error) {
        handleError(error, 'geneNotFound');
      }
      try {
        rawOrthologs = await fetchOmaOrthologs(proteinId);
      } catch(error) {
        handleError(error, 'orthologsNotFound');
      }

      // Get OMA ID prefixes for each target organism
      targetOrgPrefixes = targetOrgs.map(org => getOmaIdPrefix(org));

      orthologs = rawOrthologs.filter(rawOrtholog => {
        omaId = rawOrtholog.omaid; // e.g. RATNO03710
        omaIdPrefix = omaId.slice(0, 5); // e.g. RATNO
        return targetOrgPrefixes.includes(omaIdPrefix);
      });

      orthologs.unshift(sourceProtein); // prepend to array

      orthologs = orthologs.map(d => {
        return d.chromosome + ':' + d.locus.start + '-' + d.locus.end
      });

      return orthologs;
    }

    // Process selections in "Organism" drop-down menus
    async function handleOrganism(event) {
      var organism =
          event.target.value.split('(')[1].split(')')[0]
          .replace(' ', '-').toLowerCase();
      urlParams[event.target.id] = organism;

      updateGeneParams();

      createIdeogram();
    }

    // Record app state in URL
    function updateUrl() {
      var params = Object.keys(urlParams).map(key => {
        return key + '=' + urlParams[key];
      }).join('&');
      history.pushState(null, null, '?' + params);
    }

    // Set the 'Organism 1' or 'Organism 2' menu using a scientific organism name
    function updateOrganismMenu(orgParam, orgValue) {
      var selectedOrg = document.querySelector('#' + orgParam + ' option:checked').text;
      selectedOrg = selectedOrg.split('(')[1].split(')')[0].toLowerCase();

      if (orgValue !== selectedOrg) {
        document.querySelectorAll('#' + orgParam + ' option').forEach(option => {
          if (option.text.toLowerCase().includes(orgValue)) {
            document.querySelector('#' + orgParam).value = option.text;
          }
        });
      }
    }

    function parseUrlParams() {
      var rawParams = document.location.search;
      urlParams = {};
      var param, key, value;
      if (rawParams !== '') {
        rawParams = rawParams.split('?')[1].split('&');
        rawParams.forEach(rawParam => {
          param = rawParam.split('=');
          key = param[0];
          value = param[1];
          urlParams[key] = value;
        });
      }
    }

    async function processUrl() {
      document.querySelector('#ideogram-container').innerHTML = '';
      document.querySelector('#status-container').innerHTML = 'Loading...';
      parseUrlParams();

      // Set default parameters if none are provided.
      if ('org' in urlParams === false) {
        urlParams['org'] = 'homo-sapiens';
        urlParams['org2'] = 'mus-musculus';
        urlParams['gene'] = 'MTOR'
        // urlParams['loci'] = '1:11106531-11262557,4:148448582-148557685';
      }

      // If "org2" is omitted, set it to the value of "org"
      if ('org2' in urlParams === false) {
        org2 = urlParams['org'];
        urlParams['org2'] = org2;
      }

      org1 = urlParams['org'].replace('-', ' ');
      org2 = urlParams['org2'].replace('-', ' ');

      showBandLabels = 'band-labels' in urlParams;

      updateOrganismMenu('org', org1);
      updateOrganismMenu('org2', org2);

      gene = urlParams['gene'];
      document.querySelector('#gene').value = gene;

      updateGeneParams(gene);

      if (shouldUpdateState()) {
        [loci1, loci2] = await fetchOrthologs(gene, org1, [org2]);
      };
      prevState = Object.assign({}, urlParams);

      // [loci1, loci2] = urlParams['loci'].split(',');
      [loci1Chr, loci1Range] = loci1.split(':');
      [loci2Chr, loci2Range] = loci2.split(':');
      [loci1Start, loci1Stop] = loci1Range.split('-');
      [loci2Start, loci2Stop] = loci2Range.split('-');

      document.querySelector('#status-container').innerHTML = '';
    }

    /**
     * Extract genomic location of a gene of interest from NCBI ESummary data.
     * Helper function for fetchGeneLocation.
     */
    function parseESummary(esummary, geneIDs, geneNames, locations) {
      var geneName, result, resultName, resultOtherAliases, gene, chr, loc,
        start, stop;

      geneIDs.forEach((geneID, i) => {
        result = esummary.result[geneID];
        geneName = geneNames[i];
        resultName = result.name.toLowerCase();
        resultOtherAliases = result.otheraliases.toLowerCase()
        if (
          result.currentid !== '' ||
          (resultName.includes(geneName) === false &&
          resultOtherAliases.includes(geneName) === false) // Needed for Drosophila
        ) {
          // currentid case occurs when one gene symbol in a taxon maps to
          // multiple genes.  It seems to be annotation-run noise.
          // resultName case occurs when gene has a non-canonical alias
          // matching the gene symbol.
          // Ignore both.
          return;
        }
        gene = result.name;
        chr = result.chromosome;
        if (result.locationhist.length > 0) {
          loc = result.locationhist[0]; // better than 'genomicinfo', when available
        } else {
          // Needed for e.g. Arabidopsis thaliana
          loc = result.genomicinfo[0];
        }
        start = loc.chrstart;
        stop = loc.chrstop;
        locations.push(chr + ':' + start + '-' + stop);
      });

      return locations;
    }

    /**
     * Get genomic coordinate data from NCBI EUtils
     * EUtils docs: https://www.ncbi.nlm.nih.gov/books/NBK25500/
     */
    async function fetchGeneLocation(geneNames, organism) {
      var geneClause, geneID, geneIDs, locations, orgName, response, data,
        eutils, esearch, esummary, url, defaultParams;

      locations = [];

      geneNames = geneNames.map(d => d.toLowerCase());

      // EUtils is a web API to access NCBI data
      eutils = 'https://eutils.ncbi.nlm.nih.gov/entrez/eutils/';
      defaultParams =
        '?db=gene&retmode=json&retmax=100' +
        '&api_key=7e33ac6a08a6955ec3b83d214d22b21a2808';

      // Use ESearch to get NCBI Gene ID for gene name, e.g. BRCA1 -> 672
      esearch = eutils + 'esearch.fcgi' + defaultParams;

      // Use ESummary to get genomic coordinates for given gene IDs
      esummary = eutils + 'esummary.fcgi' + defaultParams;

      geneClause = '(' + geneNames.join('[symbol] OR ') + '[symbol])';
      orgName = organism.replace(' ', '-');

      url = esearch + '&term=' + orgName + '[Organism] AND ' + geneClause;
      response = await fetch(url);
      data = await response.json();
      geneIDs = data.esearchresult.idlist;

      // Batch request genomic coordinates for all ACMG genes
      url = esummary + '&id=' + geneIDs.join(',');
      response = await fetch(url);
      data = await response.json();

      locations = parseESummary(data, geneIDs, geneNames, locations);

      return locations;
  }
    
  function onIdeogramLoad() {
    var chrs, syntheticRegions, humanTaxid, mouseTaxid;

    org1Taxid = ideogram.getTaxid(org1);
    org2Taxid = ideogram.getTaxid(org2);

    var chrs = ideogram.chromosomes,
      org1ChrObj = chrs[org1Taxid][loci1Chr],
      org2ChrObj = chrs[org2Taxid][loci2Chr],
      syntenicRegions = [];

    range1 = {
      chr: org1ChrObj,
      start: loci1Start,
      stop: loci1Stop
    };

    range2 = {
      chr: org2ChrObj,
      start: loci2Start,
      stop: loci2Stop
    };

    syntenicRegions.push({'r1': range1, 'r2': range2});

    ideogram.drawSynteny(syntenicRegions);
  }

  async function createIdeogram() {

    await processUrl();

    if (org1 !== org2) {
      // Orthology
      organism = [org1, org2];
      chromosomesConfig = {};
      chromosomesConfig[org1] = [loci1Chr];
      chromosomesConfig[org2] = [loci2Chr];
    } else {
      // Paralogy
      organism = org1;
      chromosomesConfig = [loci1Chr, loci2Chr];
    }

    var config = {
      container: '#ideogram-container',
      organism: organism,
      chromosomes: chromosomesConfig,
      chrHeight: 400,
      chrMargin: 50,
      fullChromosomeLabels: true,
      perspective: 'comparative',
      showBandLabels: showBandLabels,
      rotatable: false,
      onLoad: onIdeogramLoad
    };

    delete chrBands;

    ideogram = new Ideogram(config);
  }

  document.querySelector('#gene').addEventListener('blur', handleGene);
  document.querySelector('#gene').addEventListener('keyup', handleGene);
  document.querySelectorAll('select').forEach(select => {
    select.addEventListener('change', handleOrganism);
  });

  createIdeogram();

  </script>
</body>
=======
    <head>
      <script>
        var urlParams = window.location.search;
        window.location.replace('/ideogram/orthologs' + urlParams);
      </script>
    </head>
>>>>>>> be768fbc
</html><|MERGE_RESOLUTION|>--- conflicted
+++ resolved
@@ -1,501 +1,8 @@
 <html>
-<<<<<<< HEAD
-<head>
-  <title>Comparative genomics | Ideogram</title>
-  <style>
-    body {font: 14px Arial; line-height: 19.6px; padding: 0 15px;}
-    a, a:visited {text-decoration: none;}
-    a:hover {text-decoration: underline;}
-    a, a:hover, a:visited, a:active {color: #0366d6;}
-    label {display: block; margin-bottom: 10px;}
-
-    #status-container {display: inline-block; margin-left: 50px;}
-  </style>
-  <script type="text/javascript" src="../../dist/js/ideogram.min.js"></script>
-<link rel="icon" type="image/x-icon" href="img/ideogram_favicon.ico">
-</head>
-<body>
-  <h1>Comparative genomics | Ideogram</h1>
-  <a href="../">Overview</a> |
-  <a href="homology-advanced">Previous</a> |
-  <a href="annotations-basic">Next</a> |
-  <a href="https://github.com/eweitz/ideogram/blob/gh-pages/homology-interspecies.html" target="_blank">Source</a>
-  <p>
-    Compare gene locations across organisms.
-  </p>
-  <div style="float: left;">
-  <label for="org">
-    Organism 1:
-    <select id="org">
-      <option>Human (Homo sapiens)</option>
-      <option>Chimpanzee (Pan troglodytes)</option>
-      <option>Mouse (Mus musculus)</option>
-      <option>Rat (Rattus norvegicus)</option>
-      <option>Fly (Drosophila melanogaster)</option>
-      <option>Thale cress (Arabidopsis thaliana)</option>
-      <option>Corn (Zea mays)</option>
-      <option>Rice (Oryza sativa)</option>
-    </select>
-  </label>
-  <label for="org2">
-    Organism 2:
-    <select id="org2">
-        <option>Human (Homo sapiens)</option>
-        <option>Chimpanzee (Pan troglodytes)</option>
-        <option selected>Mouse (Mus musculus)</option>
-        <option>Rat (Rattus norvegicus)</option>
-        <option>Fly (Drosophila melanogaster)</option>
-        <option>Thale cress (Arabidopsis thaliana)</option>
-        <option>Corn (Zea mays)</option>
-        <option>Rice (Oryza sativa)</option>
-      </select>
-  </label>
-  <label for="gene">Gene: <input id="gene"/></label>
-  </div>
-  <div id="ideogram-container"></div>
-  <div id="status-container"></div>
-  <script type="text/javascript">
-
-    var prevState = {};
-    var omaBase = 'https://omabrowser.org/api';
-    var loci1, loci2;
-
-    function shouldUpdateState() {
-      return JSON.stringify(urlParams) !== JSON.stringify(prevState);
-    }
-
-    function updateGeneParams(geneName) {
-      if (typeof geneName === 'undefined') {
-        geneName = gene;
-      }
-      urlParams['gene'] = geneName;
-      updateUrl();
-    }
-
-    // Process text input for the "Gene" field.
-    async function handleGene(event) {
-      var geneName, loci1, loci2;
-
-      // Ignore non-"Enter" keyups
-      if (event.type === 'keyup' && event.keyCode !== 13) return;
-
-      geneName = event.target.value;
-      updateGeneParams(geneName);
-
-      createIdeogram();
-    }
-
-    /**
-     * Query Uniprot API for protein entry ID (e.g. P53_RAT) given gene and
-     * organism.  This output is needed as input for the OMA API.
-     */
-    async function fetchUniprotId(gene, org) {
-      var uniprotBase, columns, query, query, response, data, lines, columns,
-        i, genes, unitprotName;
-
-      // Selected headers:
-      //   - Entry, Entry name, Gene names
-      // Default headers (omit `columns` parameter):
-      //   - Entry, Entry name, Status, Protein names, Gene names, Organism, Length
-      columns = 'columns=id,entry name,genes';
-
-      // API docs: https://www.uniprot.org/help/api_queries
-      uniprotBase = (
-        'https://www.uniprot.org/uniprot/?format=tab&' + columns +
-        '&sort=score'
-      );
-
-      query = '&query=gene:' + gene + '+AND+organism:' + org;
-      response = await fetch(uniprotBase + query);
-      data = await response.text();
-      lines = data.split('\n').slice(1, -1); // Omit headers, empty last line
-
-      for (i = 0; i < lines.length; i++) {
-        columns = lines[i].split('\t');
-        genes = columns[2].split(' ').map(d => d.toLowerCase()); // e.g. tp53
-        uniprotId = columns[0]; // e.g. P53_RAT
-        uniprotName = columns[1]; // e.g. P53_RAT
-
-        if (genes.includes(gene)) return uniprotId;
-      }
-
-      throw Error(
-        'No Uniprot entry found for gene name "' + gene + '" ' +
-        'in organism "' + org + '"'
-      );
-    }
-
-    /**
-     * Query OMA API for orthology information on a protein 
-     */
-    async function fetchOmaOrthologs(uniprotId) {
-      var omaUrl, response, data;
-      omaUrl = omaBase + '/protein/' + uniprotId + '/orthologs/';
-      response = await fetch(omaUrl);
-      data = await response.json();
-      if (response.status === 404) {
-        throw Error(
-          'OMA orthologs not found for Uniprot protein "' + uniprotId + '".'
-        );
-      }
-      return data;
-    }
-
-    /**
-     * Query OMA API for information on a protein 
-     */
-    async function fetchOmaProtein(uniprotId) {
-      var omaUrl, response, data;
-      omaUrl = omaBase + '/protein/' + uniprotId + '/';
-      response = await fetch(omaUrl);
-      data = await response.json();
-      if (response.status === 404) {
-        throw Error(
-          'OMA protein not found for Uniprot protein "' + uniprotId + '".'
-        );
-      }
-      return data;
-    }
-
-    /**
-     * Convert organism scientific name to OMA ID prefix.
-     * Example: "rattus-norvegicus -> "RATNO" 
-     */
-    function getOmaIdPrefix(org) {
-      // If this functions proves inadequate, then refactor to use
-      // https://omabrowser.org/api/taxonomy/.  Fetch on page load, collapse
-      // tree, return leaf nodes as object with `name` as keys and `code` as
-      // values.
-      //
-      // As is, the implementation below seems adequate, simpler, and faster.
-      var prefix, genus, species;
-      if (org === 'homo sapiens') {
-        return 'HUMAN';
-      } else if (org === 'mus musculus') {
-        return 'MOUSE';
-      } else {
-        [genus, species] = org.split(' ');
-        prefix = genus.slice(0, 3) + species.slice(0, 2);
-        prefix = prefix.toUpperCase();
-        return prefix;
-      }
-    }
-
-    function handleError(error, errorName) {
-      var errorContainer, summaries, htmlSummary, textSummary, org1;
-      errorContainer = document.querySelector('#status-container');
-      org1 = document.querySelector('#org').value;
-      summaries = {
-          'geneNotFound': 'Gene "' + gene + '" not found in ' + org1,
-          'orthologsNotFound': 'Orthologs not found for gene "' + gene + '"'
-      }
-      htmlSummary = (
-        '<span style="color: red">' +
-        '<b>Error</b>: ' + summaries[errorName] + '.<br/><small>' + error.message + '</small>' +
-        '</span>'
-      );
-      errorContainer.innerHTML = htmlSummary;
-      textSummary = errorContainer.innerText.replace('Error: ', '');
-      throw Error(textSummary);
-    }
-
-    /**
-     * Given a gene in a source organism, retrieve its orthologs in
-     * a list of other organisms.  Returns OMA protein records for
-     * source and target organisms.
-     */
-    async function fetchOrthologs(gene, sourceOrg, targetOrgs) {
-      var uniprotBase, query, response, data, lines, proteinId,
-        sourceProtein, targetProteins, rawOrthologs, omaId, omaIdPrefix,
-        orthologs;
-
-      gene = gene.toLowerCase();
-      try {
-        proteinId = await fetchUniprotId(gene, org1);
-        sourceProtein = await fetchOmaProtein(proteinId);
-      } catch(error) {
-        handleError(error, 'geneNotFound');
-      }
-      try {
-        rawOrthologs = await fetchOmaOrthologs(proteinId);
-      } catch(error) {
-        handleError(error, 'orthologsNotFound');
-      }
-
-      // Get OMA ID prefixes for each target organism
-      targetOrgPrefixes = targetOrgs.map(org => getOmaIdPrefix(org));
-
-      orthologs = rawOrthologs.filter(rawOrtholog => {
-        omaId = rawOrtholog.omaid; // e.g. RATNO03710
-        omaIdPrefix = omaId.slice(0, 5); // e.g. RATNO
-        return targetOrgPrefixes.includes(omaIdPrefix);
-      });
-
-      orthologs.unshift(sourceProtein); // prepend to array
-
-      orthologs = orthologs.map(d => {
-        return d.chromosome + ':' + d.locus.start + '-' + d.locus.end
-      });
-
-      return orthologs;
-    }
-
-    // Process selections in "Organism" drop-down menus
-    async function handleOrganism(event) {
-      var organism =
-          event.target.value.split('(')[1].split(')')[0]
-          .replace(' ', '-').toLowerCase();
-      urlParams[event.target.id] = organism;
-
-      updateGeneParams();
-
-      createIdeogram();
-    }
-
-    // Record app state in URL
-    function updateUrl() {
-      var params = Object.keys(urlParams).map(key => {
-        return key + '=' + urlParams[key];
-      }).join('&');
-      history.pushState(null, null, '?' + params);
-    }
-
-    // Set the 'Organism 1' or 'Organism 2' menu using a scientific organism name
-    function updateOrganismMenu(orgParam, orgValue) {
-      var selectedOrg = document.querySelector('#' + orgParam + ' option:checked').text;
-      selectedOrg = selectedOrg.split('(')[1].split(')')[0].toLowerCase();
-
-      if (orgValue !== selectedOrg) {
-        document.querySelectorAll('#' + orgParam + ' option').forEach(option => {
-          if (option.text.toLowerCase().includes(orgValue)) {
-            document.querySelector('#' + orgParam).value = option.text;
-          }
-        });
-      }
-    }
-
-    function parseUrlParams() {
-      var rawParams = document.location.search;
-      urlParams = {};
-      var param, key, value;
-      if (rawParams !== '') {
-        rawParams = rawParams.split('?')[1].split('&');
-        rawParams.forEach(rawParam => {
-          param = rawParam.split('=');
-          key = param[0];
-          value = param[1];
-          urlParams[key] = value;
-        });
-      }
-    }
-
-    async function processUrl() {
-      document.querySelector('#ideogram-container').innerHTML = '';
-      document.querySelector('#status-container').innerHTML = 'Loading...';
-      parseUrlParams();
-
-      // Set default parameters if none are provided.
-      if ('org' in urlParams === false) {
-        urlParams['org'] = 'homo-sapiens';
-        urlParams['org2'] = 'mus-musculus';
-        urlParams['gene'] = 'MTOR'
-        // urlParams['loci'] = '1:11106531-11262557,4:148448582-148557685';
-      }
-
-      // If "org2" is omitted, set it to the value of "org"
-      if ('org2' in urlParams === false) {
-        org2 = urlParams['org'];
-        urlParams['org2'] = org2;
-      }
-
-      org1 = urlParams['org'].replace('-', ' ');
-      org2 = urlParams['org2'].replace('-', ' ');
-
-      showBandLabels = 'band-labels' in urlParams;
-
-      updateOrganismMenu('org', org1);
-      updateOrganismMenu('org2', org2);
-
-      gene = urlParams['gene'];
-      document.querySelector('#gene').value = gene;
-
-      updateGeneParams(gene);
-
-      if (shouldUpdateState()) {
-        [loci1, loci2] = await fetchOrthologs(gene, org1, [org2]);
-      };
-      prevState = Object.assign({}, urlParams);
-
-      // [loci1, loci2] = urlParams['loci'].split(',');
-      [loci1Chr, loci1Range] = loci1.split(':');
-      [loci2Chr, loci2Range] = loci2.split(':');
-      [loci1Start, loci1Stop] = loci1Range.split('-');
-      [loci2Start, loci2Stop] = loci2Range.split('-');
-
-      document.querySelector('#status-container').innerHTML = '';
-    }
-
-    /**
-     * Extract genomic location of a gene of interest from NCBI ESummary data.
-     * Helper function for fetchGeneLocation.
-     */
-    function parseESummary(esummary, geneIDs, geneNames, locations) {
-      var geneName, result, resultName, resultOtherAliases, gene, chr, loc,
-        start, stop;
-
-      geneIDs.forEach((geneID, i) => {
-        result = esummary.result[geneID];
-        geneName = geneNames[i];
-        resultName = result.name.toLowerCase();
-        resultOtherAliases = result.otheraliases.toLowerCase()
-        if (
-          result.currentid !== '' ||
-          (resultName.includes(geneName) === false &&
-          resultOtherAliases.includes(geneName) === false) // Needed for Drosophila
-        ) {
-          // currentid case occurs when one gene symbol in a taxon maps to
-          // multiple genes.  It seems to be annotation-run noise.
-          // resultName case occurs when gene has a non-canonical alias
-          // matching the gene symbol.
-          // Ignore both.
-          return;
-        }
-        gene = result.name;
-        chr = result.chromosome;
-        if (result.locationhist.length > 0) {
-          loc = result.locationhist[0]; // better than 'genomicinfo', when available
-        } else {
-          // Needed for e.g. Arabidopsis thaliana
-          loc = result.genomicinfo[0];
-        }
-        start = loc.chrstart;
-        stop = loc.chrstop;
-        locations.push(chr + ':' + start + '-' + stop);
-      });
-
-      return locations;
-    }
-
-    /**
-     * Get genomic coordinate data from NCBI EUtils
-     * EUtils docs: https://www.ncbi.nlm.nih.gov/books/NBK25500/
-     */
-    async function fetchGeneLocation(geneNames, organism) {
-      var geneClause, geneID, geneIDs, locations, orgName, response, data,
-        eutils, esearch, esummary, url, defaultParams;
-
-      locations = [];
-
-      geneNames = geneNames.map(d => d.toLowerCase());
-
-      // EUtils is a web API to access NCBI data
-      eutils = 'https://eutils.ncbi.nlm.nih.gov/entrez/eutils/';
-      defaultParams =
-        '?db=gene&retmode=json&retmax=100' +
-        '&api_key=7e33ac6a08a6955ec3b83d214d22b21a2808';
-
-      // Use ESearch to get NCBI Gene ID for gene name, e.g. BRCA1 -> 672
-      esearch = eutils + 'esearch.fcgi' + defaultParams;
-
-      // Use ESummary to get genomic coordinates for given gene IDs
-      esummary = eutils + 'esummary.fcgi' + defaultParams;
-
-      geneClause = '(' + geneNames.join('[symbol] OR ') + '[symbol])';
-      orgName = organism.replace(' ', '-');
-
-      url = esearch + '&term=' + orgName + '[Organism] AND ' + geneClause;
-      response = await fetch(url);
-      data = await response.json();
-      geneIDs = data.esearchresult.idlist;
-
-      // Batch request genomic coordinates for all ACMG genes
-      url = esummary + '&id=' + geneIDs.join(',');
-      response = await fetch(url);
-      data = await response.json();
-
-      locations = parseESummary(data, geneIDs, geneNames, locations);
-
-      return locations;
-  }
-    
-  function onIdeogramLoad() {
-    var chrs, syntheticRegions, humanTaxid, mouseTaxid;
-
-    org1Taxid = ideogram.getTaxid(org1);
-    org2Taxid = ideogram.getTaxid(org2);
-
-    var chrs = ideogram.chromosomes,
-      org1ChrObj = chrs[org1Taxid][loci1Chr],
-      org2ChrObj = chrs[org2Taxid][loci2Chr],
-      syntenicRegions = [];
-
-    range1 = {
-      chr: org1ChrObj,
-      start: loci1Start,
-      stop: loci1Stop
-    };
-
-    range2 = {
-      chr: org2ChrObj,
-      start: loci2Start,
-      stop: loci2Stop
-    };
-
-    syntenicRegions.push({'r1': range1, 'r2': range2});
-
-    ideogram.drawSynteny(syntenicRegions);
-  }
-
-  async function createIdeogram() {
-
-    await processUrl();
-
-    if (org1 !== org2) {
-      // Orthology
-      organism = [org1, org2];
-      chromosomesConfig = {};
-      chromosomesConfig[org1] = [loci1Chr];
-      chromosomesConfig[org2] = [loci2Chr];
-    } else {
-      // Paralogy
-      organism = org1;
-      chromosomesConfig = [loci1Chr, loci2Chr];
-    }
-
-    var config = {
-      container: '#ideogram-container',
-      organism: organism,
-      chromosomes: chromosomesConfig,
-      chrHeight: 400,
-      chrMargin: 50,
-      fullChromosomeLabels: true,
-      perspective: 'comparative',
-      showBandLabels: showBandLabels,
-      rotatable: false,
-      onLoad: onIdeogramLoad
-    };
-
-    delete chrBands;
-
-    ideogram = new Ideogram(config);
-  }
-
-  document.querySelector('#gene').addEventListener('blur', handleGene);
-  document.querySelector('#gene').addEventListener('keyup', handleGene);
-  document.querySelectorAll('select').forEach(select => {
-    select.addEventListener('change', handleOrganism);
-  });
-
-  createIdeogram();
-
-  </script>
-</body>
-=======
     <head>
       <script>
         var urlParams = window.location.search;
         window.location.replace('/ideogram/orthologs' + urlParams);
       </script>
     </head>
->>>>>>> be768fbc
 </html>