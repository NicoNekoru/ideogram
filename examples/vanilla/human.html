<!DOCTYPE html>
<html>
<head>
  <title>Human | Ideogram</title>
  <style>body {font: 12px Arial; line-height: 19.6px;}</style>
  <script type="text/javascript" src="https://unpkg.com/ideogram-tt@0.14.6/dist/js/ideogram.min.js"></script>
        <style>
          html, body {
            height: 100%;
            font: 12px Arial;
            line-height: 19.6px;
          }
      
        </style>
</head>
<body>
  <h1>Human | Ideogram</h1>
  <a href="../">Back to overview</a> |
  <a href="multiple-primates">Previous</a> |
  <a href="mouse">Next</a>
  <p>
    A human genome is depicted below.  The grey and black bands in each chromosome
    represent
    <a href="https://en.wikipedia.org/wiki/Heterochromatin">heterochromatin</a>.
    The pink region is the area around the
    <a href="https://en.wikipedia.org/wiki/Centromere">centromere</a>, and the blue represents variable regions.
  </p>
  <p>
    This ideogram shows most chromosomes in a
    <a href="https://en.wikipedia.org/wiki/Ploidy">haploid</a> state for
    simplicity.  For more accurate, diploid representation of human genomes,
    see <a href="ploidy-basic">Ploidy, basic</a> and
    <a href="multiple_trio">Multiple, trio</a>.
  </p>
  <script type="text/javascript">

    var ideogram = new Ideogram({
<<<<<<< HEAD
      organism: "human",
      annotations: [
          {name: "NRAS", chr: "1", start: 114704468, stop: 114716894, color: '#F00'},
          {name: "ERBB4", chr: "2", start: 211375716, stop: 212538841, color: '#F00'},
          {name: "FGFR3", chr: "4", start: 1793306, stop: 1808872, color: '#77F', shape: 'circle'}
        ]

=======
      organism: 'human'
>>>>>>> 7279c200
    });

    function setTooltip() {
      document.getElementById("tooltip").style.backgroundColor = "pink";
    }
    window.onload = setTooltip;
  </script>
</body>
</html><|MERGE_RESOLUTION|>--- conflicted
+++ resolved
@@ -35,17 +35,12 @@
   <script type="text/javascript">
 
     var ideogram = new Ideogram({
-<<<<<<< HEAD
       organism: "human",
       annotations: [
           {name: "NRAS", chr: "1", start: 114704468, stop: 114716894, color: '#F00'},
           {name: "ERBB4", chr: "2", start: 211375716, stop: 212538841, color: '#F00'},
           {name: "FGFR3", chr: "4", start: 1793306, stop: 1808872, color: '#77F', shape: 'circle'}
         ]
-
-=======
-      organism: 'human'
->>>>>>> 7279c200
     });
 
     function setTooltip() {
