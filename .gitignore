node_modules/
test.log
screenshots/
images/
.DS_Store
<<<<<<< HEAD
crossfilter.min.js
#
# Eclipse IDE service files.
#
.project
.settings
=======
d3.min.js
crossfilter.min.js
data/analysis/
>>>>>>> da31fa3b
<|MERGE_RESOLUTION|>--- conflicted
+++ resolved
@@ -3,15 +3,10 @@
 screenshots/
 images/
 .DS_Store
-<<<<<<< HEAD
 crossfilter.min.js
+data/analysis/
 #
 # Eclipse IDE service files.
 #
 .project
-.settings
-=======
-d3.min.js
-crossfilter.min.js
-data/analysis/
->>>>>>> da31fa3b
+.settings