--- conflicted
+++ resolved
@@ -5,12 +5,8 @@
 .DS_Store
 crossfilter.min.js
 data/analysis/
-<<<<<<< HEAD
-#
-# Eclipse IDE service files.
-#
+*.log
+
+# Eclipse IDE files
 .project
-.settings
-=======
-*.log
->>>>>>> 5db527bf
+.settings