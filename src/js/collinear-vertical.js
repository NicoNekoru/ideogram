<<<<<<< HEAD
/**
 * @fileoverview Functions for collinear chromosomes.
 * Collinear chromosomes form a line together, unlike the default parallel
 * geometry.
 */

import {d3} from './lib';

/**
* Rearrange chromosomes from horizontal to collinear
*/
function rearrangeChromosomes(chrSets, yOffsets, x, ideo) {
  var i, chrSet, y, chrLabelX, adjustedX, chr, taxid, orgIndex,
    config = ideo.config;

  for (i = 0; i < chrSets.length; i++) {
    chrSet = chrSets[i];
    y = yOffsets[i];

    chr = ideo.chromosomesArray[i];
    taxid = chr.id.split('-')[1];
    orgIndex = ideo.config.taxids.indexOf(taxid);
    adjustedX = x - orgIndex*200;
    if (orgIndex === 0) {
      chrLabelX = -34;
      adjustedX += ideo.config.chrWidth*2 - 16;
    } else {
      chrLabelX = ideo.config.chrWidth*2 - 24;
    }

    if (config.showChromosomeLabels) {
      chrSet.querySelector('.chrLabel > tspan').setAttribute('x', chrLabelX)
      chrSet.querySelector('.chrLabel').setAttribute('text-anchor', 'start')
    }
    chrSet.setAttribute('transform', 'rotate(90) translate(' + y + ',' + adjustedX + ')');
    chrSet.querySelector('.chromosome').setAttribute('transform', 'translate(-13, 10)');
  }
}

/**
* Get pixel coordinates to use for rearrangement 
*/
function getyOffsets(chrSets, ideo) {
  var yOffsets, i, index, chr, prevChr, y, prevWidth, prevY, yBump, taxid,
    seenTaxids = {};

  yOffsets = [];
  for (i = 0; i < chrSets.length; i++) {
    chr = ideo.chromosomesArray[i];
    taxid = chr.id.split('-')[1];
    index = (i === 0) ? i : i - 1;
    prevChr = ideo.chromosomesArray[index];
    if (i === 0 || taxid in seenTaxids === false) {
      y = 20;
      seenTaxids[taxid] = 1;
    } else {
      prevWidth = prevChr.width;
      prevY = yOffsets[index];
      yBump = (ideo.config.showChromosomeLabels ? 0 : 2);
      y = prevY + prevWidth + yBump + ideo.config.chrMargin;
    }
    yOffsets.push(y);
  }

  return yOffsets;
}

function collinearizeVerticalChromosomes(ideo) {
  var chrSets, yOffsets, x, height, width,
    config = ideo.config;

  ideo.config.annotLabelHeight = 12;
  var annotLabelHeight = ideo.config.annotLabelHeight;

  if ('demarcateCollinearChromosomes' in ideo.config === false) {
    ideo.config.demarcateCollinearChromosomes = true;
  }

  chrSets = document.querySelectorAll('.chromosome-set');

  x = -40;

  yOffsets = getyOffsets(chrSets, ideo);
  rearrangeChromosomes(chrSets, yOffsets, x, ideo);

  width = Math.round(yOffsets.slice(-1)[0] + 20);

  if (config.multiorganism) {
    height *= 8;
    var maxHeight = 0;
    yOffsets.forEach(d => {if (d > maxHeight) maxHeight = d});
    height = maxHeight + 20;
    console.log(ideo.chromosomes)
  } else {
    height = xOffsets.slice(-1)[0] + 20;
  }

  d3.select(ideo.selector)
    .attr('height', height)
    .attr('width', width);

  d3.select('#_ideogramTrackLabelContainer').remove();
  d3.select('#_ideogramInnerWrap')
    .insert('div', ':first-child')
    .attr('id', '_ideogramTrackLabelContainer')
    .style('position', 'absolute');
}

export default collinearizeVerticalChromosomes;
=======
// Commenting out until work is more complete.
//
// /**
//  * @fileoverview Functions for collinear chromosomes.
//  * Collinear chromosomes form a line together, unlike the default parallel
//  * geometry.
//  */

// import {d3} from './lib';

// /**
// * Rearrange chromosomes from horizontal to collinear
// */
// function rearrangeChromosomes(chrSets, yOffsets, x, config) {
//   var i, chrSet, y;

//   for (i = 0; i < chrSets.length; i++) {
//     chrSet = chrSets[i];
//     y = yOffsets[i];
//     if (config.showChromosomeLabels) {
//       chrSet.querySelector('.chrLabel > tspan').setAttribute('x', -config.chrWidth*2 - 13)
//       chrSet.querySelector('.chrLabel').setAttribute('text-anchor', 'start')
//     }
//     chrSet.setAttribute('transform', 'rotate(90) translate(' + y + ',' + x + ')');
//     chrSet.querySelector('.chromosome').setAttribute('transform', 'translate(-13, 10)');
//   }
// }

// /**
// * Get pixel coordinates to use for rearrangement
// */
// function getyOffsets(chrSets, ideo) {
//   var yOffsets, i, index, prevChrSet, y, prevWidth, prevY, yBump;

//   yOffsets = [];
//   for (i = 0; i < chrSets.length; i++) {
//     index = (i === 0) ? i : i - 1;
//     prevChrSet = ideo.chromosomesArray[index];
//     if (i === 0) {
//       y = 20;
//     } else {
//       prevWidth = prevChrSet.width;
//       prevY = yOffsets[index];
//       yBump = (ideo.config.showChromosomeLabels ? 0 : 2);
//       y = prevY + prevWidth + yBump;
//       y += ideo.config.chrMargin;
//     }
//     yOffsets.push(y);
//   }

//   return yOffsets;
// }

// function collinearizeVerticalChromosomes(ideo) {
//   var chrSets, yOffsets, x, height,
//     config = ideo.config;

//   ideo.config.annotLabelHeight = 12;
//   var annotLabelHeight = ideo.config.annotLabelHeight;

//   if ('demarcateCollinearChromosomes' in ideo.config === false) {
//     ideo.config.demarcateCollinearChromosomes = true;
//   }

//   chrSets = document.querySelectorAll('.chromosome-set');

//   x = -40;

//   yOffsets = getyOffsets(chrSets, ideo);
//   rearrangeChromosomes(chrSets, yOffsets, x, config);

//   height = Math.round(yOffsets.slice(-1)[0] + 20);

//   d3.select(config.container + ' #_ideogramMiddleWrap')
//     .style('height', height + 'px');

//   d3.select(ideo.selector).attr('height', height);

//   d3.select('#_ideogramTrackLabelContainer').remove();
//   d3.select('#_ideogramInnerWrap')
//     .insert('div', ':first-child')
//     .attr('id', '_ideogramTrackLabelContainer')
//     .style('position', 'absolute');
// }

// export default collinearizeVerticalChromosomes;
>>>>>>> 37562710
<|MERGE_RESOLUTION|>--- conflicted
+++ resolved
@@ -1,4 +1,3 @@
-<<<<<<< HEAD
 /**
  * @fileoverview Functions for collinear chromosomes.
  * Collinear chromosomes form a line together, unlike the default parallel
@@ -21,17 +20,17 @@
     chr = ideo.chromosomesArray[i];
     taxid = chr.id.split('-')[1];
     orgIndex = ideo.config.taxids.indexOf(taxid);
-    adjustedX = x - orgIndex*200;
+    adjustedX = x - orgIndex * 200;
     if (orgIndex === 0) {
       chrLabelX = -34;
-      adjustedX += ideo.config.chrWidth*2 - 16;
+      adjustedX += ideo.config.chrWidth * 2 - 16;
     } else {
-      chrLabelX = ideo.config.chrWidth*2 - 24;
+      chrLabelX = ideo.config.chrWidth * 2 - 24;
     }
 
     if (config.showChromosomeLabels) {
-      chrSet.querySelector('.chrLabel > tspan').setAttribute('x', chrLabelX)
-      chrSet.querySelector('.chrLabel').setAttribute('text-anchor', 'start')
+      chrSet.querySelector('.chrLabel > tspan').setAttribute('x', chrLabelX);
+      chrSet.querySelector('.chrLabel').setAttribute('text-anchor', 'start');
     }
     chrSet.setAttribute('transform', 'rotate(90) translate(' + y + ',' + adjustedX + ')');
     chrSet.querySelector('.chromosome').setAttribute('transform', 'translate(-13, 10)');
@@ -39,7 +38,7 @@
 }
 
 /**
-* Get pixel coordinates to use for rearrangement 
+* Get pixel coordinates to use for rearrangement
 */
 function getyOffsets(chrSets, ideo) {
   var yOffsets, i, index, chr, prevChr, y, prevWidth, prevY, yBump, taxid,
@@ -71,7 +70,7 @@
     config = ideo.config;
 
   ideo.config.annotLabelHeight = 12;
-  var annotLabelHeight = ideo.config.annotLabelHeight;
+  // var annotLabelHeight = ideo.config.annotLabelHeight;
 
   if ('demarcateCollinearChromosomes' in ideo.config === false) {
     ideo.config.demarcateCollinearChromosomes = true;
@@ -89,9 +88,11 @@
   if (config.multiorganism) {
     height *= 8;
     var maxHeight = 0;
-    yOffsets.forEach(d => {if (d > maxHeight) maxHeight = d});
+    yOffsets.forEach(d => {
+      if (d > maxHeight) maxHeight = d;
+    });
     height = maxHeight + 20;
-    console.log(ideo.chromosomes)
+    console.log(ideo.chromosomes);
   } else {
     height = xOffsets.slice(-1)[0] + 20;
   }
@@ -107,92 +108,4 @@
     .style('position', 'absolute');
 }
 
-export default collinearizeVerticalChromosomes;
-=======
-// Commenting out until work is more complete.
-//
-// /**
-//  * @fileoverview Functions for collinear chromosomes.
-//  * Collinear chromosomes form a line together, unlike the default parallel
-//  * geometry.
-//  */
-
-// import {d3} from './lib';
-
-// /**
-// * Rearrange chromosomes from horizontal to collinear
-// */
-// function rearrangeChromosomes(chrSets, yOffsets, x, config) {
-//   var i, chrSet, y;
-
-//   for (i = 0; i < chrSets.length; i++) {
-//     chrSet = chrSets[i];
-//     y = yOffsets[i];
-//     if (config.showChromosomeLabels) {
-//       chrSet.querySelector('.chrLabel > tspan').setAttribute('x', -config.chrWidth*2 - 13)
-//       chrSet.querySelector('.chrLabel').setAttribute('text-anchor', 'start')
-//     }
-//     chrSet.setAttribute('transform', 'rotate(90) translate(' + y + ',' + x + ')');
-//     chrSet.querySelector('.chromosome').setAttribute('transform', 'translate(-13, 10)');
-//   }
-// }
-
-// /**
-// * Get pixel coordinates to use for rearrangement
-// */
-// function getyOffsets(chrSets, ideo) {
-//   var yOffsets, i, index, prevChrSet, y, prevWidth, prevY, yBump;
-
-//   yOffsets = [];
-//   for (i = 0; i < chrSets.length; i++) {
-//     index = (i === 0) ? i : i - 1;
-//     prevChrSet = ideo.chromosomesArray[index];
-//     if (i === 0) {
-//       y = 20;
-//     } else {
-//       prevWidth = prevChrSet.width;
-//       prevY = yOffsets[index];
-//       yBump = (ideo.config.showChromosomeLabels ? 0 : 2);
-//       y = prevY + prevWidth + yBump;
-//       y += ideo.config.chrMargin;
-//     }
-//     yOffsets.push(y);
-//   }
-
-//   return yOffsets;
-// }
-
-// function collinearizeVerticalChromosomes(ideo) {
-//   var chrSets, yOffsets, x, height,
-//     config = ideo.config;
-
-//   ideo.config.annotLabelHeight = 12;
-//   var annotLabelHeight = ideo.config.annotLabelHeight;
-
-//   if ('demarcateCollinearChromosomes' in ideo.config === false) {
-//     ideo.config.demarcateCollinearChromosomes = true;
-//   }
-
-//   chrSets = document.querySelectorAll('.chromosome-set');
-
-//   x = -40;
-
-//   yOffsets = getyOffsets(chrSets, ideo);
-//   rearrangeChromosomes(chrSets, yOffsets, x, config);
-
-//   height = Math.round(yOffsets.slice(-1)[0] + 20);
-
-//   d3.select(config.container + ' #_ideogramMiddleWrap')
-//     .style('height', height + 'px');
-
-//   d3.select(ideo.selector).attr('height', height);
-
-//   d3.select('#_ideogramTrackLabelContainer').remove();
-//   d3.select('#_ideogramInnerWrap')
-//     .insert('div', ':first-child')
-//     .attr('id', '_ideogramTrackLabelContainer')
-//     .style('position', 'absolute');
-// }
-
-// export default collinearizeVerticalChromosomes;
->>>>>>> 37562710
+export default collinearizeVerticalChromosomes;