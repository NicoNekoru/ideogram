/**
 * @fileoverview A collection of Ideogram methods that don't fit elsewhere.
 */

import * as d3selection from 'd3-selection';

import {ModelAdapter} from './model-adapter';
import {Chromosome} from './views/chromosome';

var d3 = Object.assign({}, d3selection);

/**
 * Is the assembly in this.config an NCBI Assembly accession?
 *
 * @returns {boolean}
 */
function assemblyIsAccession() {
  return (
    'assembly' in this.config &&
    /(GCF_|GCA_)/.test(this.config.assembly)
  );
}

/**
 * Returns directory used to fetch data for bands and annotations
 *
 * This simplifies ideogram configuration.  By default, the dataDir is
 * set to an external CDN unless we're serving from the local host, in
 * which case dataDir is deduced from the "src" attribute of the ideogram
 * script loaded in the document.
 *
 * @returns {String}
 */
function getDataDir() {
  var scripts = document.scripts,
    host = location.host.split(':')[0],
    version = Ideogram.version,
    script, tmp, protocol, dataDir;

  if (host !== 'localhost' && host !== '127.0.0.1') {
    return (
      'https://unpkg.com/ideogram@' + version + '/dist/data/bands/native/'
    );
  }

  for (var i = 0; i < scripts.length; i++) {
    script = scripts[i];
    if (
      'src' in script &&
      /ideogram/.test(script.src.split('/').slice(-1))
    ) {
      tmp = script.src.split('//');
      protocol = tmp[0];
      tmp = '/' + tmp[1].split('/').slice(0,-2).join('/');
      dataDir = protocol + '//' + tmp + '/data/bands/native/';
      return dataDir;
    }
  }
  return '../data/bands/native/';
}

<<<<<<< HEAD
function getChromosomePixels(chr) {
=======
/**
 * Generates a model object for each chromosome containing information on
 * its name, DOM ID, length in base pairs or ISCN coordinates, cytogenetic
 * bands, centromere position, etc.
 */
function getChromosomeModel(bands, chromosome, taxid, chrIndex) {
  var chr = {},
    band,
    width, pxStop,
    chrHeight = this.config.chrHeight,
    maxLength = this.maxLength,
    leaf = '',
    chrLength, cs, hasBands;
>>>>>>> 4a8e526c

  var bands, chrHeight, pxStop, hasBands, maxLength, band, cs, csLength,
    width, chrLength;

  bands = chr.bands;
  chrHeight = this.config.chrHeight;
  pxStop = 0;
  cs = this.coordinateSystem;
  hasBands = (typeof bands !== 'undefined');
<<<<<<< HEAD
  maxLength = this.maxLength;
=======

  if (hasBands) {
    chr.name = chromosome;
    chr.length = bands[bands.length - 1][cs].stop;
    chr.type = 'nuclear';
  } else {
    chr = chromosome;
  }

  chr.chrIndex = chrIndex;

  if (this.isOnlyIdeogram === false) {
    // Disambiguates chromosome ID when multiple ideograms exist
    // Fixes https://github.com/eweitz/ideogram/issues/96
    leaf = '-' + this.config.container.replace('#', '').replace('.', '');
  }

  chr.id = 'chr' + chr.name + '-' + taxid + leaf;

  if (this.config.fullChromosomeLabels === true) {
    var orgName = this.organisms[taxid].scientificNameAbbr;
    chr.name = orgName + ' chr' + chr.name;
  }

>>>>>>> 4a8e526c
  chrLength = chr.length;

  if (hasBands) {
    for (var i = 0; i < bands.length; i++) {
      band = bands[i];
      csLength = band[cs].stop - band[cs].start;

      // If ideogram is rotated (and thus showing only one chromosome),
      // then set its width independent of the longest chromosome in this
      // genome.
      if (this._layout._isRotated) {
        width = chrHeight * csLength / chrLength;
      } else {
        width = chrHeight * chr.length / maxLength[cs] * csLength / chrLength;
      }

      bands[i].px = {
        start: pxStop,
        stop: pxStop + width,
        width: width
      };

      pxStop = bands[i].px.stop;

      if (hasBands && band.stain === 'acen' && band.name[0] === 'p') {
        chr.pcenIndex = i;
      }
    }
  } else {
    pxStop = chrHeight * chr.length / maxLength[cs];
  }

  chr.width = pxStop;

  chr.scale = {};

  // TODO:
  //
  // A chromosome-level scale property is likely
  // nonsensical for any chromosomes that have cytogenetic band data.
  // Different bands tend to have ratios between number of base pairs
  // and physical length.
  //
  // However, a chromosome-level scale property is likely
  // necessary for chromosomes that do not have band data.
  //
  // This needs further review.
  if (this.config.multiorganism === true) {
    chr.scale.bp = 1;
    // chr.scale.bp = band.iscn.stop / band.bp.stop;
    chr.scale.iscn = chrHeight * chrLength / maxLength.bp;
  } else {
    chr.scale.bp = chrHeight / maxLength.bp;
    if (hasBands) {
      chr.scale.iscn = chrHeight / maxLength.iscn;
    }
  }
  chr.bands = bands;

  return chr;
}

/**
 * Generates a model object for each chromosome containing information on
 * its name, DOM ID, length in base pairs or ISCN coordinates, cytogenetic
 * bands, centromere position, etc.
 */
function getChromosomeModel(bands, chrName, taxid, chrIndex) {
  var chr = {},
    cs, hasBands, firstBandArm;

  cs = this.coordinateSystem;
  hasBands = (typeof bands !== 'undefined');

  if (hasBands) {
    chr.name = chrName;
    chr.length = bands[bands.length - 1][cs].stop;
    chr.type = 'nuclear';
  } else {
    chr = chrName;
  }

  chr.chrIndex = chrIndex;

  chr.id = 'chr' + chr.name + '-' + taxid;

  if (this.config.fullChromosomeLabels === true) {
    var orgName = this.organisms[taxid].scientificNameAbbr;
    chr.name = orgName + ' chr' + chr.name;
  }

  chr.bands = bands;
  chr = this.getChromosomePixels(chr);

  chr.centromerePosition = '';

  if (
    hasBands && bands[0].name[0] === 'p' && bands[1].name[0] === 'q' &&
    bands[0].bp.stop - bands[0].bp.start < 2E6
  ) {
    // As with almost all mouse chromosome, chimpanzee chr22
    chr.centromerePosition = 'telocentric';
  }

  if (hasBands && chr.bands.length === 1) {
    // Encountered when processing an assembly that has chromosomes with
    // centromere data, but this chromosome does not.
    // Example: chromosome F1 in Felis catus.
    delete chr.bands;
  }

  return chr;
}

/**
 * Draws labels for each chromosome, e.g. "1", "2", "X".
 * If ideogram configuration has 'fullChromosomeLabels: True',
 * then labels includes name of taxon, which can help when
 * depicting orthologs.
 */
function drawChromosomeLabels() {
  var ideo = this;

  var chromosomeLabelClass = ideo._layout.getChromosomeLabelClass();

  var chrSetLabelXPosition = ideo._layout.getChromosomeSetLabelXPosition();
  var chrSetLabelTranslate = ideo._layout.getChromosomeSetLabelTranslate();

  // Append chromosome set's labels
  d3.selectAll(ideo.selector + ' .chromosome-set-container')
    .insert('text', ':first-child')
    .data(ideo.chromosomesArray)
    .attr('class', chromosomeLabelClass)
    .attr('transform', chrSetLabelTranslate)
    .attr('x', chrSetLabelXPosition)
    .attr('y', function(d, i) {
      return ideo._layout.getChromosomeSetLabelYPosition(i);
    })
    .attr('text-anchor', ideo._layout.getChromosomeSetLabelAnchor())
    .each(function(d, i) {
      // Get label lines
      var lines;
      if (d.name.indexOf(' ') === -1) {
        lines = [d.name];
      } else {
        lines = d.name.match(/^(.*)\s+([^\s]+)$/).slice(1).reverse();
      }

      if (
        'sex' in ideo.config &&
        ideo.config.ploidy === 2 &&
        i === ideo.sexChromosomes.index
      ) {
        if (ideo.config.sex === 'male') {
          lines = ['XY'];
        } else {
          lines = ['XX'];
        }
      }

      // Render label lines
      d3.select(this).selectAll('tspan')
        .data(lines)
        .enter()
        .append('tspan')
        .attr('dy', function(d, i) {
          return i * -1.2 + 'em';
        })
        .attr('x', ideo._layout.getChromosomeSetLabelXPosition())
        .attr('class', function(a, i) {
          var fullLabels = ideo.config.fullChromosomeLabels;
          return i === 1 && fullLabels ? 'italic' : null;
        })
        .text(String);
    });

  var setLabelTranslate = ideo._layout.getChromosomeSetLabelTranslate();

  // Append chromosomes labels
  d3.selectAll(ideo.selector + ' .chromosome-set-container')
    .each(function(a, chrSetIndex) {
      d3.select(this).selectAll('.chromosome')
        .append('text')
        .attr('class', 'chrLabel')
        .attr('transform', setLabelTranslate)
        .attr('x', function(d, i) {
          return ideo._layout.getChromosomeLabelXPosition(i);
        })
        .attr('y', function(d, i) {
          return ideo._layout.getChromosomeLabelYPosition(i);
        })
        .text(function(d, chrIndex) {
          return ideo._ploidy.getAncestor(chrSetIndex, chrIndex);
        })
        .attr('text-anchor', 'middle');
    });
}

/**
 * Rotates chromosome labels by 90 degrees, e.g. upon clicking a chromosome to focus.
 */
function rotateChromosomeLabels(chr, chrIndex, orientation, scale) {
  var chrMargin, chrWidth, ideo, x, y,
    numAnnotTracks, scaleSvg, tracksHeight, chrMargin2;

  chrWidth = this.config.chrWidth;
  chrMargin = this.config.chrMargin * chrIndex;
  numAnnotTracks = this.config.numAnnotTracks;

  ideo = this;

  if (
    typeof (scale) !== 'undefined' &&
    scale.hasOwnProperty('x') &&
    !(scale.x === 1 && scale.y === 1)
  ) {
    scaleSvg = 'scale(' + scale.x + ',' + scale.y + ')';
    x = -6;
    y = (scale === '' ? -16 : -14);
  } else {
    x = -8;
    y = -16;
    scale = {x: 1, y: 1};
    scaleSvg = '';
  }

  if (orientation === 'vertical' || orientation === '') {
    var ci = chrIndex - 1;

    if (numAnnotTracks > 1 || orientation === '') {
      ci -= 1;
    }

    chrMargin2 = -4;
    if (ideo.config.showBandLabels === true) {
      chrMargin2 = ideo.config.chrMargin + chrWidth + 26;
    }

    chrMargin = ideo.config.chrMargin * ci;

    if (numAnnotTracks > 1 === false) {
      chrMargin += 1;
    }

    y = chrMargin + chrMargin2;

    chr.selectAll('text.chrLabel')
      .attr('transform', scaleSvg)
      .selectAll('tspan')
      .attr('x', x)
      .attr('y', y);
  } else {
    chrIndex -= 1;

    chrMargin2 = -chrWidth - 2;
    if (ideo.config.showBandLabels === true) {
      chrMargin2 = ideo.config.chrMargin + 8;
    }

    tracksHeight = ideo.config.annotTracksHeight;
    if (ideo.config.annotationsLayout !== 'overlay') {
      tracksHeight *= 2;
    }

    chrMargin = ideo.config.chrMargin * chrIndex;
    x = -(chrMargin + chrMargin2) + 3 + tracksHeight;
    x /= scale.x;

    chr.selectAll('text.chrLabel')
      .attr('transform', 'rotate(-90)' + scaleSvg)
      .selectAll('tspan')
      .attr('x', x)
      .attr('y', y);
  }
}


/**
 * Rounds an SVG coordinates to two decimal places
 *
 * @param coord SVG coordinate, e.g. 42.1234567890
 * @returns {number} Rounded value, e.g. 42.12
 */
function round(coord) {
  // Per http://stackoverflow.com/a/9453447, below method is fastest
  return Math.round(coord * 100) / 100;
}

/**
 * Adds a copy of a chromosome (i.e. a homologous chromosome, homolog) to DOM
 *
 * @param chrModel
 * @param chrIndex
 * @param homologIndex
 * @param container
 */
function appendHomolog(chrModel, chrIndex, homologIndex, container) {

  var homologOffset, chromosome, shape, defs, adapter;

  defs = d3.select(this.selector + ' defs');
  // Get chromosome model adapter class
  adapter = ModelAdapter.getInstance(chrModel);

  // How far this copy of the chromosome is from another
  homologOffset = homologIndex * this.config.chrMargin;

  // Append chromosome's container
  chromosome = container
    .append('g')
    .attr('id', chrModel.id)
    .attr('class', 'chromosome ' + adapter.getCssClass())
    .attr('transform', 'translate(0, ' + homologOffset + ')');

  // Render chromosome
  shape = Chromosome.getInstance(adapter, this.config, this)
    .render(chromosome, chrIndex, homologIndex);

  d3.select('#' + chrModel.id + '-chromosome-set-clippath').remove();

  defs.append('clipPath')
    .attr('id', chrModel.id + '-chromosome-set-clippath')
    .selectAll('path')
    .data(shape)
    .enter()
    .append('path')
    .attr('d', function (d) {
      return d.path;
    })
    .attr('class', function (d) {
      return d.class;
    });
}


/**
 * Renders all the bands and outlining boundaries of a chromosome.
 */
function drawChromosome(chrModel) {

  var chrIndex, container, numChrsInSet, transform, homologIndex,
    chrSetSelector;

  chrIndex = chrModel.chrIndex;

  transform = this._layout.getChromosomeSetTranslate(chrIndex);

  chrSetSelector = this.selector + ' #' + chrModel.id + '-chromosome-set';

  d3.selectAll(chrSetSelector + ' g').remove();

  container = d3.select(chrSetSelector);

  if (container.nodes().length === 0) {
    // Append chromosome set container
    container = d3.select(this.selector)
      .append('g')
      .attr('class', 'chromosome-set-container')
      .attr('data-set-number', chrIndex)
      .attr('transform', transform)
      .attr('id', chrModel.id + '-chromosome-set');
  }

  if (
    'sex' in this.config &&
    this.config.ploidy === 2 &&
    this.sexChromosomes.index === chrIndex
  ) {
    this.drawSexChromosomes(container, chrIndex);
    return;
  }

  numChrsInSet = 1;
  if (this.config.ploidy > 1) {
    numChrsInSet = this._ploidy.getChromosomesNumber(chrIndex);
  }

  for (homologIndex = 0; homologIndex < numChrsInSet; homologIndex++) {
    this.appendHomolog(chrModel, chrIndex, homologIndex, container);
  }
}

/**
 * Rotates a chromosome 90 degrees and shows or hides all other chromosomes
 * Useful for focusing or defocusing a particular chromosome
 */
function rotateAndToggleDisplay(chrElement) {

  var chrName, chrModel, chrIndex, chrSetIndex;

  // Do nothing if taxid not defined. But it should be defined.
  // To fix that bug we should have a way to find chromosome set number.
  if (!this.config.taxid) {
    return;
  }

  chrName = chrElement.id.split('-')[0].replace('chr', '');
  chrModel = this.chromosomes[this.config.taxid][chrName];
  chrIndex = chrModel.chrIndex;

  chrSetIndex =
    Number(d3.select(chrElement.parentNode).attr('data-set-number'));

  this._layout.rotate(chrSetIndex, chrIndex, chrElement);
}

/**
 * Get ideogram SVG container
 */
function getSvg() {
  return d3.select(this.selector).node();
}

export {
  assemblyIsAccession, getDataDir, getChromosomeModel,
  getChromosomePixels, drawChromosomeLabels, rotateChromosomeLabels,
  round, appendHomolog, drawChromosome, rotateAndToggleDisplay, getSvg,
  Object
};<|MERGE_RESOLUTION|>--- conflicted
+++ resolved
@@ -59,23 +59,7 @@
   return '../data/bands/native/';
 }
 
-<<<<<<< HEAD
 function getChromosomePixels(chr) {
-=======
-/**
- * Generates a model object for each chromosome containing information on
- * its name, DOM ID, length in base pairs or ISCN coordinates, cytogenetic
- * bands, centromere position, etc.
- */
-function getChromosomeModel(bands, chromosome, taxid, chrIndex) {
-  var chr = {},
-    band,
-    width, pxStop,
-    chrHeight = this.config.chrHeight,
-    maxLength = this.maxLength,
-    leaf = '',
-    chrLength, cs, hasBands;
->>>>>>> 4a8e526c
 
   var bands, chrHeight, pxStop, hasBands, maxLength, band, cs, csLength,
     width, chrLength;
@@ -85,34 +69,7 @@
   pxStop = 0;
   cs = this.coordinateSystem;
   hasBands = (typeof bands !== 'undefined');
-<<<<<<< HEAD
   maxLength = this.maxLength;
-=======
-
-  if (hasBands) {
-    chr.name = chromosome;
-    chr.length = bands[bands.length - 1][cs].stop;
-    chr.type = 'nuclear';
-  } else {
-    chr = chromosome;
-  }
-
-  chr.chrIndex = chrIndex;
-
-  if (this.isOnlyIdeogram === false) {
-    // Disambiguates chromosome ID when multiple ideograms exist
-    // Fixes https://github.com/eweitz/ideogram/issues/96
-    leaf = '-' + this.config.container.replace('#', '').replace('.', '');
-  }
-
-  chr.id = 'chr' + chr.name + '-' + taxid + leaf;
-
-  if (this.config.fullChromosomeLabels === true) {
-    var orgName = this.organisms[taxid].scientificNameAbbr;
-    chr.name = orgName + ' chr' + chr.name;
-  }
-
->>>>>>> 4a8e526c
   chrLength = chr.length;
 
   if (hasBands) {
@@ -182,7 +139,7 @@
  */
 function getChromosomeModel(bands, chrName, taxid, chrIndex) {
   var chr = {},
-    cs, hasBands, firstBandArm;
+    cs, hasBands;
 
   cs = this.coordinateSystem;
   hasBands = (typeof bands !== 'undefined');
