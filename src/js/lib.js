--- conflicted
+++ resolved
@@ -8,7 +8,6 @@
 import * as d3dispatch from 'd3-dispatch';
 import {scaleLinear} from 'd3-scale';
 import {max} from 'd3-array';
-import {BamFile} from '@gmod/bam';
 
 var d3 = Object.assign(
   {}, d3fetch, d3brush, d3dispatch
@@ -129,15 +128,6 @@
   }
 }
 
-<<<<<<< HEAD
-async function getBamFile(url) {
-  var bamFile = new BamFile({bamFileHandle: fetch(url)});
-  console.log('bamFile')
-  console.log(bamFile)
-  var header = await bamFile.getHeader();
-  console.log('header');
-  console.log(header);
-=======
 /**
  * Get organism's taxid (NCBI Taxonomy ID) given its common or scientific name
  */
@@ -180,16 +170,10 @@
     return ideo.organisms[taxid].scientificName;
   }
   return null;
->>>>>>> bd977437
 }
 
 export {
   assemblyIsAccession, hasNonGenBankAssembly, hasGenBankAssembly, getDataDir,
-<<<<<<< HEAD
-  drawChromosomeLabels, rotateChromosomeLabels, round, appendHomolog,
-  drawChromosome, rotateAndToggleDisplay, onDidRotate, getSvg, fetch,
-  setOverflowScroll, d3, getBamFile
-=======
-  round, onDidRotate, getSvg, fetch, d3, getTaxid, getCommonName, getScientificName
->>>>>>> bd977437
+  round, onDidRotate, getSvg, fetch, d3, getTaxid, getCommonName,
+  getScientificName
 };