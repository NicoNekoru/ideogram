--- conflicted
+++ resolved
@@ -41,10 +41,6 @@
   return this._config.rows * (this._config.chrHeight + this._margin.top * 1.5);
 };
 
-<<<<<<< HEAD
-
-=======
->>>>>>> c171a7db
 SmallLayout.prototype.getWidth = function() {
   return '97%';
 };
