--- conflicted
+++ resolved
@@ -94,11 +94,7 @@
 
 HorizontalLayout.prototype.getWidth = function() {
   return this._config.chrHeight + this._margin.top * 1.5;
-<<<<<<< HEAD
-}
-=======
 };
->>>>>>> c171a7db
 
 HorizontalLayout.prototype.getChromosomeSetLabelAnchor = function() {
   return 'end';
