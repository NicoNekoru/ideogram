--- conflicted
+++ resolved
@@ -192,11 +192,7 @@
       'default': 'GCA_000146045.2',
       'R64': 'GCA_000146045.2'
     }
-<<<<<<< HEAD
-  },
-=======
   }
->>>>>>> 913d337b
 };
 
 export {organismMetadata};