// Developed by Eric Weitz (https://github.com/eweitz)

/* Constructs a prototypal Ideogram class */
var Ideogram = function(config) {
  var orientation,
    chrWidth, chrHeight,
    container, rect;

  // Clone the config object, to allow multiple instantiations
  // without picking up prior ideogram's settings
  this.config = JSON.parse(JSON.stringify(config));

  // TODO: Document this
  this._bandsXOffset = 30;

  this.debug = false;

  if (!this.config.dataDir) {
    this.config.dataDir = "data/bands/native/";
  }

  if (!this.config.ploidy) {
    this.config.ploidy = 1;
  }

  if (this.config.ploidy > 1) {
    this.sexChromosomes = {};
    if (!this.config.sex) {
      // Default to 'male' per human, mouse reference genomes.
      // TODO: The default sex value should probably be the heterogametic sex,
      // i.e. whichever sex has allosomes that differ in morphology.
      // In mammals and most insects that is the male.
      // However, in birds and reptiles, that is female.
      this.config.sex = 'male';
    }
    if (this.config.ploidy === 2 && !this.config.ancestors) {
      this.config.ancestors = {M: "#ffb6c1", P: "#add8e6"};
      this.config.ploidyDesc = "MP";
    }
  }

  if (!this.config.container) {
    this.config.container = "body";
  }

  this.selector = this.config.container + ' #_ideogram';

  if (!this.config.resolution) {
    this.config.resolution = 850;
  }

  if ("showChromosomeLabels" in this.config === false) {
    this.config.showChromosomeLabels = true;
  }

  if (!this.config.orientation) {
    orientation = "vertical";
    this.config.orientation = orientation;
  }

  if (!this.config.chrHeight) {
    container = this.config.container;
    rect = document.querySelector(container).getBoundingClientRect();

    if (orientation === "vertical") {
      chrHeight = rect.height;
    } else {
      chrHeight = rect.width;
    }

    if (container === "body") {
      chrHeight = 400;
    }
    this.config.chrHeight = chrHeight;
  }

  if (!this.config.chrWidth) {
    chrWidth = 10;
    chrHeight = this.config.chrHeight;

    if (chrHeight < 900 && chrHeight > 500) {
      chrWidth = Math.round(chrHeight / 40);
    } else if (chrHeight >= 900) {
      chrWidth = Math.round(chrHeight / 45);
    }
    this.config.chrWidth = chrWidth;
  }

  if (!this.config.chrMargin) {
    if (this.config.ploidy === 1) {
      this.config.chrMargin = 10;
    } else {
      // Defaults polyploid chromosomes to relatively small interchromatid gap
      this.config.chrMargin = Math.round(this.config.chrWidth / 4);
    }
  }

  if (!this.config.showBandLabels) {
    this.config.showBandLabels = false;
  }

  if ('showFullyBanded' in this.config) {
    this.config.showFullyBanded = this.config.showFullyBanded;
  } else {
    this.config.showFullyBanded = true;
  }

  if (!this.config.brush) {
    this.config.brush = false;
  }

  if (!this.config.rows) {
    this.config.rows = 1;
  }

  this.bump = Math.round(this.config.chrHeight / 125);
  this.adjustedBump = false;
  if (this.config.chrHeight < 200) {
    this.adjustedBump = true;
    this.bump = 4;
  }

  if (config.showBandLabels) {
    this.config.chrMargin += 20;
  }

  if (config.chromosome) {
    this.config.chromosomes = [config.chromosome];
    if ("showBandLabels" in config === false) {
      this.config.showBandLabels = true;
    }
    if ("rotatable" in config === false) {
      this.config.rotatable = false;
    }
  }

  if (!this.config.showNonNuclearChromosomes) {
    this.config.showNonNuclearChromosomes = false;
  }

  this.initAnnotSettings();

  this.config.chrMargin = (
    this.config.chrMargin +
    this.config.chrWidth +
    this.config.annotTracksHeight * 2
  );

  if (config.onLoad) {
    this.onLoadCallback = config.onLoad;
  }

  if (config.onDrawAnnots) {
    this.onDrawAnnotsCallback = config.onDrawAnnots;
  }

  if (config.onBrushMove) {
    this.onBrushMoveCallback = config.onBrushMove;
  }

  this.coordinateSystem = "iscn";

  this.maxLength = {
    bp: 0,
    iscn: 0
  };

  // The E-Utilies In Depth: Parameters, Syntax and More:
  // https://www.ncbi.nlm.nih.gov/books/NBK25499/
  this.eutils = "https://eutils.ncbi.nlm.nih.gov/entrez/eutils/";
  this.esearch = this.eutils + "esearch.fcgi?retmode=json";
  this.esummary = this.eutils + "esummary.fcgi?retmode=json";
  this.elink = this.eutils + "elink.fcgi?retmode=json";

  this.organisms = {
    9606: {
      commonName: "Human",
      scientificName: "Homo sapiens",
      scientificNameAbbr: "H. sapiens",
      assemblies: {
        default: "GCF_000001405.26", // GRCh38
        GRCh38: "GCF_000001405.26",
        GRCh37: "GCF_000001405.13"
      }
    },
    10090: {
      commonName: "Mouse",
      scientificName: "Mus musculus",
      scientificNameAbbr: "M. musculus",
      assemblies: {
        default: "GCF_000001635.20"
      }
    },
    4641: {
      commonName: "banana",
      scientificName: "Musa acuminata",
      scientificNameAbbr: "M. acuminata",
      assemblies: {
        default: "mock"
      }
    }
  };

  // A flat array of chromosomes
  // (this.chromosomes is an object of
  // arrays of chromosomes, keyed by organism)
  this.chromosomesArray = [];

  this.bandsToShow = [];

  this.chromosomes = {};
  this.numChromosomes = 0;
  this.bandData = {};

  this.init();
};

/**
* Gets chromosome band data from a
* TSV file, or, if band data is prefetched, from an array
*
* UCSC: #chrom chromStart  chromEnd  name  gieStain
* http://genome.ucsc.edu/cgi-bin/hgTables
*  - group: Mapping and Sequencing
*  - track: Chromosome Band (Ideogram)
*
* NCBI: #chromosome  arm band  iscn_start  iscn_stop bp_start  bp_stop stain density
* ftp://ftp.ncbi.nlm.nih.gov/pub/gdp/ideogram_9606_GCF_000001305.14_550_V1
*/
Ideogram.prototype.getBands = function(content, taxid, chromosomes) {
  var lines = {},
    delimiter, tsvLines, columns, line, stain, chr,
    i, init, tsvLinesLength, source,
    start, stop, firstColumn, tmp;

  if (content.slice(0, 8) === "chrBands") {
    source = "native";
  }

  if (
    chromosomes instanceof Array &&
    typeof chromosomes[0] === 'object'
  ) {
    tmp = [];
    for (i = 0; i < chromosomes.length; i++) {
      tmp.push(chromosomes[i].name);
    }
    chromosomes = tmp;
  }

  if (typeof chrBands === "undefined" && source !== "native") {
    delimiter = /\t/;
    tsvLines = content.split(/\r\n|\n/);
    init = 1;
  } else {
    delimiter = / /;
    if (source === "native") {
      tsvLines = eval(content);
    } else {
      tsvLines = content;
    }
    init = 0;
  }

  firstColumn = tsvLines[0].split(delimiter)[0];
  if (firstColumn === '#chromosome') {
    source = 'ncbi';
  } else if (firstColumn === '#chrom') {
    source = 'ucsc';
  } else {
    source = 'native';
  }

  tsvLinesLength = tsvLines.length;

  if (source === 'ncbi' || source === 'native') {
    for (i = init; i < tsvLinesLength; i++) {
      columns = tsvLines[i].split(delimiter);

      chr = columns[0];

      if (
        // If a specific set of chromosomes has been requested, and
        // the current chromosome
        typeof (chromosomes) !== "undefined" &&
        chromosomes.indexOf(chr) === -1
      ) {
        continue;
      }

      if (chr in lines === false) {
        lines[chr] = [];
      }

      stain = columns[7];
      if (columns[8]) {
        // For e.g. acen and gvar, columns[8] (density) is undefined
        stain += columns[8];
      }

      line = {
        chr: chr,
        bp: {
          start: parseInt(columns[5], 10),
          stop: parseInt(columns[6], 10)
        },
        iscn: {
          start: parseInt(columns[3], 10),
          stop: parseInt(columns[4], 10)
        },
        px: {
          start: -1,
          stop: -1,
          width: -1
        },
        name: columns[1] + columns[2],
        stain: stain,
        taxid: taxid
      };

      lines[chr].push(line);
    }
  } else if (source === 'ucsc') {
    for (i = init; i < tsvLinesLength; i++) {
      // #chrom chromStart  chromEnd  name  gieStain
      // e.g. for fly:
      // chr4	69508	108296	102A1	n/a
      columns = tsvLines[i].split(delimiter);

      if (columns[0] !== 'chr' + chromosomeName) {
        continue;
      }

      stain = columns[4];
      if (stain === 'n/a') {
        stain = 'gpos100';
      }
      start = parseInt(columns[1], 10);
      stop = parseInt(columns[2], 10);

      line = {
        chr: columns[0].split('chr')[1],
        bp: {
          start: start,
          stop: stop
        },
        iscn: {
          start: start,
          stop: stop
        },
        px: {
          start: -1,
          stop: -1,
          width: -1
        },
        name: columns[3],
        stain: stain,
        taxid: taxid
      };

      lines[chr].push(line);
    }
  }

  return lines;
};

/**
* Generates a model object for each chromosome
* containing information on its name, DOM ID,
* length in base pairs or ISCN coordinates,
* cytogenetic bands, centromere position, etc.
*/
Ideogram.prototype.getChromosomeModel = function(bands, chromosome, taxid,
  chrIndex) {
  var chr = {},
    band,
    width, pxStop,
    chrHeight = this.config.chrHeight,
    maxLength = this.maxLength,
    chrLength,
    cs, hasBands;

  cs = this.coordinateSystem;
  hasBands = (typeof bands !== "undefined");

  if (hasBands) {
    chr.name = chromosome;
    chr.length = bands[bands.length - 1][cs].stop;
    chr.type = "nuclear";
  } else {
    chr = chromosome;
  }

  chr.chrIndex = chrIndex;

  chr.id = "chr" + chr.name + "-" + taxid;

  if (this.config.fullChromosomeLabels === true) {
    var orgName = this.organisms[taxid].scientificNameAbbr;
    chr.name = orgName + " chr" + chr.name;
  }

  chrLength = chr.length;

  pxStop = 0;

  if (hasBands) {
    for (var i = 0; i < bands.length; i++) {
      band = bands[i];
      var csLength = band[cs].stop - band[cs].start;
      width = chrHeight * chr.length / maxLength[cs] * csLength / chrLength;

      bands[i].px = {start: pxStop, stop: pxStop + width, width: width};

      pxStop = bands[i].px.stop;

      if (hasBands && band.stain === "acen" && band.name[0] === "p") {
        chr.pcenIndex = i;
      }
    }
  } else {
    pxStop = chrHeight * chr.length / maxLength[cs];
  }

  chr.width = pxStop;

  chr.scale = {};

  // TODO:
  //
  // A chromosome-level scale property is likely
  // nonsensical for any chromosomes that have cytogenetic band data.
  // Different bands tend to have ratios between number of base pairs
  // and physical length.
  //
  // However, a chromosome-level scale property is likely
  // necessary for chromosomes that do not have band data.
  //
  // This needs further review.
  if (this.config.multiorganism === true) {
    chr.scale.bp = 1;
    // chr.scale.bp = band.iscn.stop / band.bp.stop;
    chr.scale.iscn = chrHeight * chrLength / maxLength.bp;
  } else {
    chr.scale.bp = chrHeight / maxLength.bp;
    if (hasBands) {
      chr.scale.iscn = chrHeight / maxLength.iscn;
    }
  }
  chr.bands = bands;

  chr.centromerePosition = "";
  if (
    hasBands && bands[0].name[0] === 'p' && bands[1].name[0] === 'q' &&
    bands[0].bp.stop - bands[0].bp.start < 2E6
  ) {
    // As with almost all mouse chromosome, chimpanzee chr22
    chr.centromerePosition = "telocentric";

    // Remove placeholder pter band
    chr.bands = chr.bands.slice(1);
  }

  if (hasBands && chr.bands.length === 1) {
    // Encountered when processing an assembly that has chromosomes with
    // centromere data, but this chromosome does not.
    // Example: chromosome F1 in Felis catus.
    delete chr.bands;
  }

  return chr;
};

/**
* Draws labels for each chromosome, e.g. "1", "2", "X".
* If ideogram configuration has 'fullChromosomeLabels: True',
* then labels includes name of taxon, which can help when
* depicting orthologs.
*/
Ideogram.prototype.drawChromosomeLabels = function() {
  var ideo = this;

  var chromosomeLabelClass = ideo._layout.getChromosomeLabelClass();

  var chrSetLabelXPosition = ideo._layout.getChromosomeSetLabelXPosition();
  var chrSetLabelTranslate = ideo._layout.getChromosomeSetLabelTranslate();

  // Append chromosomes set's labels
  d3.selectAll(ideo.selector + " .chromosome-set-container")
        .append("text")
        .data(ideo.chromosomesArray)
        .attr("class", 'chromosome-set-label ' + chromosomeLabelClass)
        .attr("transform", chrSetLabelTranslate)
        .attr("x", chrSetLabelXPosition)
        .attr("y", function(d, i) {
          return ideo._layout.getChromosomeSetLabelYPosition(i);
        })
        .attr("text-anchor", ideo._layout.getChromosomeSetLabelAnchor())
        .each(function(d, i) {
            // Get label lines
          var lines;
          if (d.name.indexOf(' ') === -1) {
            lines = [d.name];
          } else {
            lines = d.name.match(/^(.*)\s+([^\s]+)$/).slice(1).reverse();
          }

          if (
            'sex' in ideo.config &&
            ideo.config.ploidy === 2 &&
            i === ideo.sexChromosomes.index
          ) {
            if (ideo.config.sex === 'male') {
              lines = ['XY'];
            } else {
              lines = ['XX'];
            }
          }

          // Render label lines
          d3.select(this).selectAll('tspan')
            .data(lines)
            .enter()
            .append('tspan')
            .attr('dy', function(d, i) {
              return i * -1.2 + 'em';
            })
            .attr('x', ideo._layout.getChromosomeSetLabelXPosition())
            .attr('class', function(a, i) {
              var fullLabels = ideo.config.fullChromosomeLabels;
              return i === 1 && fullLabels ? 'italic' : null;
            }).text(String);
        });

  var setLabelTranslate = ideo._layout.getChromosomeSetLabelTranslate();

  // Append chromosomes labels
  d3.selectAll(ideo.selector + " .chromosome-set-container")
        .each(function(a, chrSetNumber) {
          d3.select(this).selectAll(".chromosome")
                .append("text")
                .attr("class", "chrLabel")
                .attr("transform", setLabelTranslate)
                .attr("x", function(d, i) {
                  return ideo._layout.getChromosomeLabelXPosition(i);
                }).attr("y", function(d, i) {
                  return ideo._layout.getChromosomeLabelYPosition(i);
                }).text(function(d, chrNumber) {
                  return ideo._ploidy.getAncestor(chrSetNumber, chrNumber);
                }).attr("text-anchor", "middle");
        });
};

/**
* Draws labels and stalks for cytogenetic bands.
*
* Band labels are text like "p11.11".
* Stalks are small lines that visually connect labels to their bands.
*/
Ideogram.prototype.drawBandLabels = function(chromosomes) {
  var i, chr, chrs, taxid, ideo, chrModel;

  ideo = this;

  chrs = [];

  for (taxid in chromosomes) {
    for (chr in chromosomes[taxid]) {
      chrs.push(chromosomes[taxid][chr]);
    }
  }

  var textOffsets = {};

  chrIndex = 0;
  for (i = 0; i < chrs.length; i++) {
    chrIndex += 1;

    chrModel = chrs[i];

    chr = d3.select(ideo.selector + " #" + chrModel.id);

    // var chrMargin = this.config.chrMargin * chrIndex,
    //   lineY1, lineY2;
    //
    // lineY1 = chrMargin;
    // lineY2 = chrMargin - 8;
    //
    // if (
    //   chrIndex === 1 &&
    //   "perspective" in this.config && this.config.perspective === "comparative"
    // ) {
    //   lineY1 += 18;
    //   lineY2 += 18;
    // }

    textOffsets[chrModel.id] = [];

    chr.selectAll("text")
      .data(chrModel.bands)
      .enter()
      .append("g")
        .attr("class", function(d, i) {
          return "bandLabel bsbsl-" + i;
        })
        .attr("transform", function(d) {
          var transform = ideo._layout.getChromosomeBandLabelTranslate(d, i);

          var x = transform.x;
          // var y = transform.y;

          textOffsets[chrModel.id].push(x + 13);

          return transform.translate;
        })
        .append("text")
        .attr('text-anchor', ideo._layout.getChromosomeBandLabelAnchor(i))
        .text(function(d) {
          return d.name;
        });

    // var adapter = ModelAdapter.getInstance(ideo.chromosomesArray[i]);
    // var view = Chromosome.getInstance(adapter, ideo.config, ideo);

    chr.selectAll("line.bandLabelStalk")
      .data(chrModel.bands)
      .enter()
      .append("g")
      .attr("class", function(d, i) {
        return "bandLabelStalk bsbsl-" + i;
      })
      .attr("transform", function(d) {
        var x, y;

        x = ideo.round(d.px.start + d.px.width / 2);

        textOffsets[chrModel.id].push(x + 13);
        y = -10;

        return "translate(" + x + "," + y + ")";
      })
        .append("line")
        .attr("x1", 0)
        .attr("y1", function() {
          return ideo._layout.getChromosomeBandTickY1(i);
        }).attr("x2", 0)
        .attr("y2", function() {
          return ideo._layout.getChromosomeBandTickY2(i);
        });
  }

  for (i = 0; i < chrs.length; i++) {
    chrModel = chrs[i];

    var textsLength = textOffsets[chrModel.id].length,
      overlappingLabelXRight,
      index,
      indexesToShow = [],
      prevHiddenBoxIndex,
      xLeft,
      prevLabelXRight,
      textPadding;

    overlappingLabelXRight = 0;

    textPadding = 5;

    for (index = 0; index < textsLength; index++) {
      // Ensures band labels don't overlap

      xLeft = textOffsets[chrModel.id][index];

      if (xLeft < overlappingLabelXRight + textPadding === false) {
        indexesToShow.push(index);
      } else {
        prevHiddenBoxIndex = index;
        overlappingLabelXRight = prevLabelXRight;
        continue;
      }

      if (prevHiddenBoxIndex !== index) {
        // This getBoundingClientRect() forces Chrome's
        // 'Recalculate Style' and 'Layout', which takes 30-40 ms on Chrome.
        // TODO: This forced synchronous layout would be nice to eliminate.
        // prevTextBox = texts[index].getBoundingClientRect();
        // prevLabelXRight = prevTextBox.left + prevTextBox.width;

        // TODO: Account for number of characters in prevTextBoxWidth,
        // maybe also zoom.
        prevTextBoxLeft = textOffsets[chrModel.id][index];
        prevTextBoxWidth = 36;

        prevLabelXRight = prevTextBoxLeft + prevTextBoxWidth;
      }

      if (
        xLeft < prevLabelXRight + textPadding
      ) {
        prevHiddenBoxIndex = index;
        overlappingLabelXRight = prevLabelXRight;
      } else {
        indexesToShow.push(index);
      }
    }

    var selectorsToShow = [],
      ithLength = indexesToShow.length,
      j;

    for (j = 0; j < ithLength; j++) {
      index = indexesToShow[j];
      selectorsToShow.push("#" + chrModel.id + " .bsbsl-" + index);
    }

    this.bandsToShow = this.bandsToShow.concat(selectorsToShow);
  }
};

// Rotates chromosome labels by 90 degrees, e.g. upon clicking a chromosome to focus.
Ideogram.prototype.rotateChromosomeLabels = function(chr, chrIndex,
  orientation, scale) {
  var chrMargin, chrWidth, ideo, x, y,
    numAnnotTracks, scaleSvg, tracksHeight;

  chrWidth = this.config.chrWidth;
  chrMargin = this.config.chrMargin * chrIndex;
  numAnnotTracks = this.config.numAnnotTracks;

  ideo = this;

  if (
    typeof (scale) !== "undefined" &&
    scale.hasOwnProperty("x") &&
    !(scale.x === 1 && scale.y === 1)
  ) {
    scaleSvg = "scale(" + scale.x + "," + scale.y + ")";
    x = -6;
    y = (scale === "" ? -16 : -14);
  } else {
    x = -8;
    y = -16;
    scale = {x: 1, y: 1};
    scaleSvg = "";
  }

  if (orientation === "vertical" || orientation === "") {
    var ci = chrIndex - 1;

    if (numAnnotTracks > 1 || orientation === "") {
      ci -= 1;
    }

    chrMargin2 = -4;
    if (ideo.config.showBandLabels === true) {
      chrMargin2 = ideo.config.chrMargin + chrWidth + 26;
    }

    chrMargin = ideo.config.chrMargin * ci;

    if (numAnnotTracks > 1 === false) {
      chrMargin += 1;
    }

    y = chrMargin + chrMargin2;

    chr.selectAll("text.chrLabel")
      .attr("transform", scaleSvg)
      .selectAll("tspan")
        .attr("x", x)
        .attr("y", y);
  } else {
    chrIndex -= 1;

    chrMargin2 = -chrWidth - 2;
    if (ideo.config.showBandLabels === true) {
      chrMargin2 = ideo.config.chrMargin + 8;
    }

    tracksHeight = ideo.config.annotTracksHeight;
    if (ideo.config.annotationsLayout !== "overlay") {
      tracksHeight *= 2;
    }

    chrMargin = ideo.config.chrMargin * chrIndex;
    x = -(chrMargin + chrMargin2) + 3 + tracksHeight;
    x /= scale.x;

    chr.selectAll("text.chrLabel")
      .attr("transform", "rotate(-90)" + scaleSvg)
      .selectAll("tspan")
      .attr("x", x)
      .attr("y", y);
  }
};

/**
* Rotates band labels by 90 degrees, e.g. upon clicking a chromosome to focus.
*
* This method includes proportional scaling, which ensures that
* while the parent chromosome group is scaled strongly in one dimension to fill
* available space, the text in the chromosome's band labels is
* not similarly distorted, and remains readable.
*/
Ideogram.prototype.rotateBandLabels = function(chr, chrIndex, scale) {
  var chrMargin, scaleSvg,
    orientation, bandLabels,
    ideo = this;

  bandLabels = chr.selectAll(".bandLabel");

  chrWidth = this.config.chrWidth;
  chrMargin = this.config.chrMargin * chrIndex;

  orientation = chr.attr("data-orientation");

  if (typeof (scale) === "undefined") {
    scale = {x: 1, y: 1};
    scaleSvg = "";
  } else {
    scaleSvg = "scale(" + scale.x + "," + scale.y + ")";
  }

  if (
    chrIndex === 1 &&
    "perspective" in this.config && this.config.perspective === "comparative"
  ) {
    bandLabels
      .attr("transform", function(d) {
        var x, y;
        x = (8 - chrMargin) - 26;
        y = ideo.round(2 + d.px.start + d.px.width / 2);
        return "rotate(-90)translate(" + x + "," + y + ")";
      })
      .selectAll("text")
        .attr("text-anchor", "end");
  } else if (orientation === "vertical") {
    bandLabels
      .attr("transform", function(d) {
        var x, y;
        x = 8 - chrMargin;
        y = ideo.round(2 + d.px.start + d.px.width / 2);
        return "rotate(-90)translate(" + x + "," + y + ")";
      })
      .selectAll("text")
        .attr("transform", scaleSvg);
  } else {
    bandLabels
      .attr("transform", function(d) {
        var x, y;
        x = ideo.round(-8 * scale.x + d.px.start + d.px.width / 2);
        y = chrMargin - 10;
        return "translate(" + x + "," + y + ")";
      })
      .selectAll("text")
        .attr("transform", scaleSvg);

    chr.selectAll(".bandLabelStalk line")
      .attr("transform", scaleSvg);
  }
};

Ideogram.prototype.round = function(coord) {
  // Rounds an SVG coordinates to two decimal places
  // e.g. 42.1234567890 -> 42.12
  // Per http://stackoverflow.com/a/9453447, below method is fastest
  return Math.round(coord * 100) / 100;
};

/**
* Renders all the bands and outlining boundaries of a chromosome.
*/
Ideogram.prototype.drawChromosome = function(chrModel, chrIndex, container, k) {
  var chrMargin = this.config.chrMargin;

    // Get chromosome model adapter class
  var adapter = ModelAdapter.getInstance(chrModel);

    // Append chromosome's container
  var chromosome = container
        .append("g")
        .attr("id", chrModel.id)
        .attr("class", "chromosome " + adapter.getCssClass())
        .attr("transform", "translate(0, " + k * chrMargin + ")");

    // Render chromosome
  return Chromosome.getInstance(adapter, this.config, this)
        .render(chromosome, chrIndex, k);
};

/**
* Rotates a chromosome 90 degrees and shows or hides all other chromosomes
* Useful for focusing or defocusing a particular chromosome
*/
Ideogram.prototype.rotateAndToggleDisplay = function(chromosome) {
  /*
   * Do nothing if taxId not defined. But it should be defined.
   * To fix that bug we should have a way to find chromosome set number.
   */
  if (!this.config.taxid) {
    return;
  }

  var chrSetNumber =
    Number(d3.select(chromosome.parentNode).attr('data-set-number'));

  var chrNumber = Array.prototype.slice.call(
          d3.select(chromosome.parentNode).selectAll("g.chromosome")._groups[0]
      ).indexOf(chromosome);

  return this._layout.rotate(chrSetNumber, chrNumber, chromosome);
};

/**
* Converts base pair coordinates to pixel offsets.
* Bp-to-pixel scales differ among cytogenetic bands.
*/
Ideogram.prototype.convertBpToPx = function(chr, bp) {
  var i, band, bpToIscnScale, iscn, px, offset, pxStart, pxLength, iscnStart,
    iscnStop, iscnLength, bpStart, bpStop, bpLength;

  for (i = 0; i < chr.bands.length; i++) {
    band = chr.bands[i];

    offset = this._bandsXOffset;
    bpStart = band.bp.start;
    bpStop = band.bp.stop;
    bpLength = bpStop - bpStart;
    iscnStart = band.iscn.start;
    iscnStop = band.iscn.stop;
    iscnLength = iscnStop - iscnStart;
    pxStart = band.px.start;
    pxLength = band.px.width;

    if (bp >= bpStart && bp <= bpStop) {
      bpToIscnScale = iscnLength / bpLength;
      iscn = iscnStart + (bp - bpStart) * bpToIscnScale;

      px = offset + pxStart + (pxLength * (iscn - iscnStart) / (iscnLength));

      return px;
    }
  }

  throw new Error(
    "Base pair out of range.  " +
    "bp: " + bp + "; length of chr" + chr.name + ": " + band.bp.stop
  );
};

/**
* Converts base pair coordinates to pixel offsets.
* Bp-to-pixel scales differ among cytogenetic bands.
*/
Ideogram.prototype.convertPxToBp = function(chr, px) {
  var i, band, pxToIscnScale, iscn,
    pxStart, pxStop, iscnStart, iscnStop, bpLength, iscnLength;

  for (i = 0; i < chr.bands.length; i++) {
    band = chr.bands[i];

    pxStart = band.px.start;
    pxStop = band.px.stop;
    iscnStart = band.iscn.start;
    iscnStop = band.iscn.stop;

    if (px >= pxStart && px <= pxStop) {
      iscnLength = iscnStop - iscnStart;
      pxLength = pxStop - pxStart;
      bpLength = band.bp.stop - band.bp.start;

      pxToIscnScale = iscnLength / pxLength;
      iscn = iscnStart + (px - pxStart) * pxToIscnScale;

      bp = band.bp.start + (bpLength * (iscn - iscnStart) / iscnLength);

      return Math.round(bp);
    }
  }

  throw new Error(
    "Pixel out of range.  " +
    "px: " + bp + "; length of chr" + chr.name + ": " + pxStop
  );
};

/**
* Draws a trapezoid connecting a genomic range on
* one chromosome to a genomic range on another chromosome;
* a syntenic region.
*/
Ideogram.prototype.drawSynteny = function(syntenicRegions) {
  var t0 = new Date().getTime();

  var r1, r2,
    syntenies,
    i, color, opacity,
    regionID,
    ideo = this;

  syntenies = d3.select(ideo.selector)
    .insert("g", ":first-child")
    .attr("class", "synteny");

  for (i = 0; i < syntenicRegions.length; i++) {
    regions = syntenicRegions[i];

    r1 = regions.r1;
    r2 = regions.r2;

    color = "#CFC";
    if ("color" in regions) {
      color = regions.color;
    }

    opacity = 1;
    if ("opacity" in regions) {
      opacity = regions.opacity;
    }

    r1.startPx = this.convertBpToPx(r1.chr, r1.start);
    r1.stopPx = this.convertBpToPx(r1.chr, r1.stop);
    r2.startPx = this.convertBpToPx(r2.chr, r2.start);
    r2.stopPx = this.convertBpToPx(r2.chr, r2.stop);

    regionID = (
      r1.chr.id + "_" + r1.start + "_" + r1.stop + "_" +
      "__" +
      r2.chr.id + "_" + r2.start + "_" + r2.stop
    );

    syntenicRegion = syntenies.append("g")
      .attr("class", "syntenicRegion")
      .attr("id", regionID)
      .on("click", function() {
        var activeRegion = this;
        var others = d3.selectAll(ideo.selector + " .syntenicRegion")
          .filter(function() {
            return (this !== activeRegion);
          });

        others.classed("hidden", !others.classed("hidden"));
      })
      .on("mouseover", function() {
        var activeRegion = this;
        d3.selectAll(ideo.selector + " .syntenicRegion")
          .filter(function() {
            return (this !== activeRegion);
          })
          .classed("ghost", true);
      })
      .on("mouseout", function() {
        d3.selectAll(ideo.selector + " .syntenicRegion")
          .classed("ghost", false);
      });

    var x1 = this._layout.getChromosomeSetYTranslate(0);
    var x2 = this._layout.getChromosomeSetYTranslate(1) - ideo.config.chrWidth;

    syntenicRegion.append("polygon")
      .attr("points",
        x1 + ', ' + r1.startPx + ' ' +
        x1 + ', ' + r1.stopPx + ' ' +
        x2 + ', ' + r2.stopPx + ' ' +
        x2 + ', ' + r2.startPx
      )
      .attr('style', "fill: " + color + "; fill-opacity: " + opacity);

    syntenicRegion.append("line")
      .attr("class", "syntenyBorder")
      .attr("x1", x1)
      .attr("x2", x2)
      .attr("y1", r1.startPx)
      .attr("y2", r2.startPx);

    syntenicRegion.append("line")
      .attr("class", "syntenyBorder")
      .attr("x1", x1)
      .attr("x2", x2)
      .attr("y1", r1.stopPx)
      .attr("y2", r2.stopPx);
  }

  var t1 = new Date().getTime();
  if (ideo.debug) {
    console.log("Time in drawSyntenicRegions: " + (t1 - t0) + " ms");
  }
};

/**
* Initializes various annotation settings.  Constructor help function.
*/
Ideogram.prototype.initAnnotSettings = function() {
  if (this.config.annotationsPath || this.config.localAnnotationsPath ||
    this.annots || this.config.annotations) {
    if (!this.config.annotationHeight) {
      var annotHeight = Math.round(this.config.chrHeight / 100);
      this.config.annotationHeight = annotHeight;
    }

    if (this.config.annotationTracks) {
      this.config.numAnnotTracks = this.config.annotationTracks.length;
    } else {
      this.config.numAnnotTracks = 1;
    }
    this.config.annotTracksHeight =
      this.config.annotationHeight * this.config.numAnnotTracks;

    if (typeof this.config.barWidth === "undefined") {
      this.config.barWidth = 3;
    }
  } else {
    this.config.annotTracksHeight = 0;
  }

  if (typeof this.config.annotationsColor === "undefined") {
    this.config.annotationsColor = "#F00";
  }
};


/*
* Parses a BED file, returns raw annotations
<<<<<<< HEAD
=======
* BED documentation: https://genome.ucsc.edu/FAQ/FAQformat#format1
>>>>>>> 935232aa
*/
Ideogram.prototype.parseBed = function(bed) {

  var tsvLines, i, columns, chrs, chr, start, stop, chrIndex, annots, annot,
<<<<<<< HEAD
    chrs, annots;
=======
    chrs, annots, bedStartIndex, ucscStyle, rgb, color;
>>>>>>> 935232aa

  annots = [];

  // Horrible.  Remove hard-coding.
  chrs = [
    "1", "2", "3", "4", "5", "6", "7", "8", "9", "10",
    "11", "12", "13", "14", "15", "16", "17", "18", "19", "20",
    "21", "22", "X", "Y"
  ];

  for (i = 0; i < chrs.length; i++) {
    chr = chrs[i];
    annots.push({"chr": chr, "annots": []});
  }

<<<<<<< HEAD

  tsvLines = bed.split(/\r\n|\n/);
  for (i = 0; i < tsvLines.length; i++) {
    columns = tsvLines[i].split(/\s/g);
    chr = columns[0];
    start = parseInt(columns[1], 10);
    stop = parseInt(columns[2], 10);
    if (columns.length > 3) {
      color = colorMap[columns[3]];
    }
    length = stop - start;
=======
  tsvLines = bed.split(/\r\n|\n/);

  bedStartIndex = 0; // 1 if BED has header (i.e. track line), 0 otherwise
  ucscStyle = true;
  if (tsvLines[0].slice(0,3) === 'chr' || isNaN(parseInt(tsvLines[0]))) {
    bedStartIndex = 1;
  }

  if (isNaN(parseInt(tsvLines[bedStartIndex])) === false) {
    ucscStyle = false;
  }

  for (i = bedStartIndex; i < tsvLines.length; i++) {
    columns = tsvLines[i].split(/\s/g);

    // These three columns (i.e. fields) are required
    chr = columns[0];
    start = parseInt(columns[1], 10);
    stop = parseInt(columns[2], 10);

    length = stop - start;

    if (ucscStyle) {
      chr = chr.slice(3);
    }
>>>>>>> 935232aa
    chrIndex = chrs.indexOf(chr);
    if (chrIndex === -1) {
      continue;
    }
    annot = ["", start, length, 0];
<<<<<<< HEAD
    if (columns.length > 3) {
      annot.push(color);
    }
    annots[chrIndex]["annots"].push(annot);
  }
  keys = ['name', 'start', 'length', 'trackIndex'];
  if (tsvLines[1].length > 3) {
=======

    if (columns.length >= 4) {
      label = columns[3];
      annot[0] = label;
    }

    if (columns.length >= 8) {
      rgb = columns[8].split(',');
      color = rgbToHex(rgb[0], rgb[1], rgb[2]);
      annot.push(color)
    }

    annots[chrIndex]["annots"].push(annot);
  }
  keys = ['name', 'start', 'length', 'trackIndex'];
  if (tsvLines[bedStartIndex].length >= 8) {
>>>>>>> 935232aa
    keys.push('color');
  }
  rawAnnots = {
    keys: keys,
    annots: annots
  };
  return rawAnnots;
}

Ideogram.prototype.fetchAnnots = function(annotsUrl) {

  var ideo = this;

  if (annotsUrl.slice(0, 4) !== 'http') {
    d3.json(
      ideo.config.annotationsPath,
      function(data) {
        ideo.rawAnnots = data;
      }
    );
    return;
  }

  var tmp = annotsUrl.split('.');
  var extension = tmp[tmp.length - 1];

  if (extension !== 'bed') {
    extension = extension.toUpperCase();
    alert(
      'This Ideogram.js feature is very new, and only supports BED at the ' +
      'moment.  Sorry, check back soon for ' + extension + ' support!'
    );
    return;
  }

  d3.request(annotsUrl, function(data) {
    ideo.rawAnnots = ideo.parseBed(data.response);
  });

}

/**
* Draws annotations defined by user
*/
Ideogram.prototype.drawAnnots = function(friendlyAnnots) {
  var ideo = this,
    i, j, annot,
    rawAnnots = [],
    rawAnnot, keys,
    chr,
    chrs = ideo.chromosomes[ideo.config.taxid]; // TODO: multiorganism

  // Occurs when filtering
  if ("annots" in friendlyAnnots[0]) {
    return ideo.drawProcessedAnnots(friendlyAnnots);
  }

  for (chr in chrs) {
    rawAnnots.push({chr: chr, annots: []});
  }

  for (i = 0; i < friendlyAnnots.length; i++) {
    annot = friendlyAnnots[i];

    for (j = 0; j < rawAnnots.length; j++) {
      if (annot.chr === rawAnnots[j].chr) {
        rawAnnot = [
          annot.name,
          annot.start,
          annot.stop - annot.start
        ];
        if ("color" in annot) {
          rawAnnot.push(annot.color);
        }
        if ("shape" in annot) {
          rawAnnot.push(annot.shape);
        }
        rawAnnots[j].annots.push(rawAnnot);
        break;
      }
    }
  }

  keys = ["name", "start", "length"];
  if ("color" in friendlyAnnots[0]) {
    keys.push("color");
  }
  if ("shape" in friendlyAnnots[0]) {
    keys.push("shape");
  }
  ideo.rawAnnots = {keys: keys, annots: rawAnnots};

  ideo.annots = ideo.processAnnotData(ideo.rawAnnots);

  ideo.drawProcessedAnnots(ideo.annots);
};

/**
* Proccesses genome annotation data.
* Genome annotations represent features like a gene, SNP, etc. as
* a small graphical object on or beside a chromosome.
* Converts raw annotation data from server, which is structured as
* an array of arrays, into a more verbose data structure consisting
* of an array of objects.
* Also adds pixel offset information.
*/
Ideogram.prototype.processAnnotData = function(rawAnnots) {
  var keys,
    i, j, annot, annots, annotsByChr,
    chr,
    chrModel, ra,
    startPx, stopPx, px,
    color,
    ideo = this;

  keys = rawAnnots.keys;
  rawAnnots = rawAnnots.annots;

  annots = [];

  for (i = 0; i < rawAnnots.length; i++) {
    annotsByChr = rawAnnots[i];

    annots.push({chr: annotsByChr.chr, annots: []});

    for (j = 0; j < annotsByChr.annots.length; j++) {
      chr = annotsByChr.chr;
      ra = annotsByChr.annots[j];
      annot = {};

      for (var k = 0; k < keys.length; k++) {
        annot[keys[k]] = ra[k];
      }

      annot.stop = annot.start + annot.length;

      chrModel = ideo.chromosomes[ideo.config.taxid][chr];

      startPx = ideo.convertBpToPx(chrModel, annot.start);
      stopPx = ideo.convertBpToPx(chrModel, annot.stop);

      px = Math.round((startPx + stopPx) / 2) - 28;

      color = ideo.config.annotationsColor;
      if (ideo.config.annotationTracks) {
        annot.trackIndex = ra[3];
        color = ideo.config.annotationTracks[annot.trackIndex].color;
      } else {
        annot.trackIndex = 0;
      }

      if ('color' in annot) {
        color = annot.color;
      }

      annot.chr = chr;
      annot.chrIndex = i;
      annot.px = px;
      annot.startPx = startPx - 30;
      annot.stopPx = stopPx - 30;
      annot.color = color;

      annots[i].annots.push(annot);
    }
  }

  return annots;
};

/*
* Can be used for bar chart or sparkline
*/
Ideogram.prototype.getHistogramBars = function(annots) {
  var t0 = new Date().getTime();

  var i, j, chr,
    chrModels, chrPxStop, px,
    chrAnnots, chrName, chrIndex, annot,
    bars, bar, barPx, nextBarPx, barWidth,
    maxAnnotsPerBar, color,
    firstGet = false,
    histogramScaling,
    ideo = this;

  bars = [];

  barWidth = ideo.config.barWidth;
  chrModels = ideo.chromosomes[ideo.config.taxid];
  color = ideo.config.annotationsColor;

  if ("histogramScaling" in ideo.config) {
    histogramScaling = ideo.config.histogramScaling;
  } else {
    histogramScaling = "relative";
  }

  if (typeof ideo.maxAnnotsPerBar === "undefined") {
    ideo.maxAnnotsPerBar = {};
    firstGet = true;
  }

  for (chr in chrModels) {
    chrModel = chrModels[chr];
    chrIndex = chrModel.chrIndex;
    lastBand = chrModel.bands[chrModel.bands.length - 1];
    chrPxStop = lastBand.px.stop;
    numBins = Math.round(chrPxStop / barWidth);
    bar = {chr: chr, annots: []};
    for (i = 0; i < numBins; i++) {
      px = i * barWidth - ideo.bump;
      bp = ideo.convertPxToBp(chrModel, px + ideo.bump);
      bar.annots.push({
        bp: bp,
        px: px - ideo.bump,
        count: 0,
        chrIndex: chrIndex,
        chrName: chr,
        color: color,
        annots: []
      });
    }
    bars.push(bar);
  }

  for (chr in annots) {
    chrAnnots = annots[chr].annots;
    chrName = annots[chr].chr;
    chrModel = chrModels[chrName];
    chrIndex = chrModel.chrIndex - 1;
    barAnnots = bars[chrIndex].annots;
    for (i = 0; i < chrAnnots.length; i++) {
      annot = chrAnnots[i];
      px = annot.px - ideo.bump;
      for (j = 0; j < barAnnots.length; j++) {
        barPx = barAnnots[j].px;
        nextBarPx = barPx + barWidth;
        if (j === barAnnots.length - 1) {
          nextBarPx += barWidth;
        }
        if (px >= barPx && px < nextBarPx) {
          bars[chrIndex].annots[j].count += 1;
          bars[chrIndex].annots[j].annots.push(annot);
          break;
        }
      }
    }
  }

  if (firstGet === true || histogramScaling === "relative") {
    maxAnnotsPerBar = 0;
    for (i = 0; i < bars.length; i++) {
      annots = bars[i].annots;
      for (j = 0; j < annots.length; j++) {
        barCount = annots[j].count;
        if (barCount > maxAnnotsPerBar) {
          maxAnnotsPerBar = barCount;
        }
      }
    }
    ideo.maxAnnotsPerBar[chr] = maxAnnotsPerBar;
  }

  // Set each bar's height to be proportional to
  // the height of the bar with the most annotations
  for (i = 0; i < bars.length; i++) {
    annots = bars[i].annots;
    for (j = 0; j < annots.length; j++) {
      barCount = annots[j].count;
      height = (barCount / ideo.maxAnnotsPerBar[chr]) * ideo.config.chrMargin;
      // console.log(height)
      bars[i].annots[j].height = height;
    }
  }

  var t1 = new Date().getTime();
  if (ideo.debug) {
    console.log("Time spent in getHistogramBars: " + (t1 - t0) + " ms");
  }

  ideo.bars = bars;

  return bars;
};

/**
* Fills out annotations data structure such that its top-level list of arrays
* matches that of this ideogram's chromosomes list in order and number
* Fixes https://github.com/eweitz/ideogram/issues/66
*/
Ideogram.prototype.fillAnnots = function(annots) {
  var filledAnnots, chrs, chrArray, i, chr, annot, chrIndex;

  filledAnnots = [];
  chrs = [];
  chrArray = this.chromosomesArray;

  for (i = 0; i < chrArray.length; i++) {
    chr = chrArray[i].name;
    chrs.push(chr);
    filledAnnots.push({chr: chr, annots: []});
  }

  for (i = 0; i < annots.length; i++) {
    annot = annots[i];
    chrIndex = chrs.indexOf(annot.chr);
    if (chrIndex !== -1) {
      filledAnnots[chrIndex] = annot;
    }
  }

  return filledAnnots;
};

/**
* Draws genome annotations on chromosomes.
* Annotations can be rendered as either overlaid directly
* on a chromosome, or along one or more "tracks"
* running parallel to each chromosome.
*/
Ideogram.prototype.drawProcessedAnnots = function(annots) {
  var chrWidth, layout,
    annotHeight, triangle, circle, r, chrAnnot,
    x1, x2, y1, y2,
    filledAnnots,
    ideo = this;

  chrMargin = this.config.chrMargin;
  chrWidth = this.config.chrWidth;

  layout = "tracks";
  if (this.config.annotationsLayout) {
    layout = this.config.annotationsLayout;
  }

  if (layout === "histogram") {
    annots = ideo.getHistogramBars(annots);
  }

  annotHeight = ideo.config.annotationHeight;

  triangle =
    'l -' + annotHeight + ' ' +
    (2 * annotHeight) +
    ' l ' + (2 * annotHeight) + ' 0 z';

  // From http://stackoverflow.com/a/10477334, with a minor change ("m -r, r")
  // Circles are supported natively via <circle>, but having it as a path
  // simplifies handling triangles, circles and other shapes in the same
  // D3 call
  r = annotHeight;
  circle =
    'm -' + r + ', ' + r +
    'a ' + r + ',' + r + ' 0 1,0 ' + (r * 2) + ',0' +
    'a ' + r + ',' + r + ' 0 1,0 -' + (r * 2) + ',0';

  filledAnnots = ideo.fillAnnots(annots);

  chrAnnot = d3.selectAll(ideo.selector + " .chromosome")
    .data(filledAnnots)
      .selectAll("path.annot")
      .data(function(d) {
        return d.annots;
      })
      .enter();

  if (layout === "tracks") {
    chrAnnot
      .append("g")
      .attr("id", function(d) {
        return d.id;
      })
      .attr("class", "annot")
      .attr("transform", function(d) {
        var y = ideo.config.chrWidth + (d.trackIndex * annotHeight * 2);
        return "translate(" + d.px + "," + y + ")";
      })
      .append("path")
      .attr("d", function(d) {
        if (!d.shape || d.shape === "triangle") {
          return "m0,0" + triangle;
        } else if (d.shape === "circle") {
          return circle;
        }
      })
      .attr("fill", function(d) {
        return d.color;
      });
  } else if (layout === "overlay") {
      // Overlaid annotations appear directly on chromosomes

    chrAnnot.append("polygon")
        .attr("id", function(d) {
          return d.id;
        })
        .attr("class", "annot")
        .attr("points", function(d) {
          if (d.stopPx - d.startPx > 1) {
            x1 = d.startPx;
            x2 = d.stopPx;
          } else {
            x1 = d.px - 0.5;
            x2 = d.px + 0.5;
          }
          y1 = chrWidth;
          y2 = 0;

          return (
            x1 + "," + y1 + " " +
            x2 + "," + y1 + " " +
            x2 + "," + y2 + " " +
            x1 + "," + y2
          );
        })
        .attr("fill", function(d) {
          return d.color;
        });
  } else if (layout === "histogram") {
    chrAnnot.append("polygon")
        // .attr("id", function(d, i) { return d.id; })
        .attr("class", "annot")
        .attr("points", function(d) {
          x1 = d.px + ideo.bump;
          x2 = d.px + ideo.config.barWidth + ideo.bump;
          y1 = chrWidth;
          y2 = chrWidth + d.height;

          var thisChrWidth = ideo.chromosomesArray[d.chrIndex - 1].width;

          if (x2 > thisChrWidth) {
            x2 = thisChrWidth;
          }

          return (
            x1 + "," + y1 + " " +
            x2 + "," + y1 + " " +
            x2 + "," + y2 + " " +
            x1 + "," + y2
          );
        })
        .attr("fill", function(d) {
          return d.color;
        });
  }

  if (ideo.onDrawAnnotsCallback) {
    ideo.onDrawAnnotsCallback();
  }
};

Ideogram.prototype.onBrushMove = function() {
  call(this.onBrushMoveCallback);
};

Ideogram.prototype.createBrush = function(from, to) {
  var ideo = this,
    width = ideo.config.chrWidth + 6.5,
    length = ideo.config.chrHeight,
    chr = ideo.chromosomesArray[0],
    chrLengthBp = chr.bands[chr.bands.length - 1].bp.stop,
    x0, x1,
    xOffset = this._layout.getMargin().left,
    xScale = d3.scaleLinear()
          .domain([0, d3.max(chr.bands, function(band) {
            return band.bp.stop;
          })]).range([xOffset, d3.max(chr.bands, function(band) {
            return band.px.stop;
          }) + xOffset]);

  if (typeof from === "undefined") {
    from = Math.floor(chrLengthBp / 10);
  }

  if (typeof right === "undefined") {
    to = Math.ceil(from * 2);
  }

  x0 = ideo.convertBpToPx(chr, from);
  x1 = ideo.convertBpToPx(chr, to);

  ideo.selectedRegion = {from: from, to: to, extent: (to - from)};

  ideo.brush = d3.brushX()
    .extent([[xOffset, 0], [length + xOffset, width]])
    .on("brush", onBrushMove);

  var yTranslate = this._layout.getChromosomeSetYTranslate(0);
  var yOffset = yTranslate + (ideo.config.chrWidth - width) / 2;
  d3.select(ideo.selector).append("g")
    .attr("class", "brush")
    .attr("transform", "translate(0, " + yOffset + ")")
    .call(ideo.brush)
    .call(ideo.brush.move, [x0, x1]);

  function onBrushMove() {
    var extent = d3.event.selection.map(xScale.invert),
      from = Math.floor(extent[0]),
      to = Math.ceil(extent[1]);

    ideo.selectedRegion = {from: from, to: to, extent: (to - from)};

    if (ideo.onBrushMove) {
      ideo.onBrushMoveCallback();
    }
  }
};

/**
* Called when Ideogram has finished initializing.
* Accounts for certain ideogram properties not being set until
* asynchronous requests succeed, etc.
*/
Ideogram.prototype.onLoad = function() {
  call(this.onLoadCallback);
};

Ideogram.prototype.onDrawAnnots = function() {
  call(this.onDrawAnnotsCallback);
};

Ideogram.prototype.getBandColorGradients = function() {
  var colors,
    stain, color1, color2, color3,
    css,
    gradients = "";

  colors = [
    ["gneg", "#FFF", "#FFF", "#DDD"],
    ["gpos25", "#C8C8C8", "#DDD", "#BBB"],
    ["gpos33", "#BBB", "#BBB", "#AAA"],
    ["gpos50", "#999", "#AAA", "#888"],
    ["gpos66", "#888", "#888", "#666"],
    ["gpos75", "#777", "#777", "#444"],
    ["gpos100", "#444", "#666", "#000"],
    ["acen", "#FEE", "#FEE", "#FDD"],
    ["noBands", "#BBB", "#BBB", "#AAA"]
  ];

  for (var i = 0; i < colors.length; i++) {
    stain = colors[i][0];
    color1 = colors[i][1];
    color2 = colors[i][2];
    color3 = colors[i][3];
    gradients +=
      '<linearGradient id="' + stain + '" x1="0%" y1="0%" x2="0%" y2="100%">';
    if (stain === "gneg") {
      gradients +=
        '<stop offset="70%" stop-color="' + color2 + '" />' +
        '<stop offset="95%" stop-color="' + color3 + '" />' +
        '<stop offset="100%" stop-color="' + color1 + '" />';
    } else {
      gradients +=
        '<stop offset="5%" stop-color="' + color1 + '" />' +
        '<stop offset="15%" stop-color="' + color2 + '" />' +
        '<stop offset="60%" stop-color="' + color3 + '" />';
    }
    gradients +=
      '</linearGradient>';
  }

  gradients +=
    '<pattern id="stalk" width="2" height="1" patternUnits="userSpaceOnUse" ' +
      'patternTransform="rotate(30 0 0)">' +
      '<rect x="0" y="0" width="10" height="2" fill="#CCE" /> ' +
       '<line x1="0" y1="0" x2="0" y2="100%" style="stroke:#88B; ' +
        'stroke-width:0.7;" />' +
    '</pattern>' +
    '<pattern id="gvar" width="2" height="1" patternUnits="userSpaceOnUse" ' +
      'patternTransform="rotate(-30 0 0)">' +
      '<rect x="0" y="0" width="10" height="2" fill="#DDF" /> ' +
       '<line x1="0" y1="0" x2="0" y2="100%" style="stroke:#99C; ' +
          'stroke-width:0.7;" />' +
    '</pattern>';

  gradients = "<defs>" + gradients + "</defs>";
  css = "<style>" +
    '.gneg {fill: url("#gneg")} ' +
    '.gpos25 {fill: url("#gpos25")} ' +
    '.gpos33 {fill: url("#gpos33")} ' +
    '.gpos50 {fill: url("#gpos50")} ' +
    '.gpos66 {fill: url("#gpos66")} ' +
    '.gpos75 {fill: url("#gpos75")} ' +
    '.gpos100 {fill: url("#gpos100")} ' +
    '.gpos {fill: url("#gpos100")} ' +
    '.acen {fill: url("#acen")} ' +
    '.stalk {fill: url("#stalk")} ' +
    '.gvar {fill: url("#gvar")} ' +
    '.noBands {fill: url("#noBands")} ' +
    '.chromosome {fill: url("#noBands")} ' +
  '</style>';
  gradients = css + gradients;

  // alert(gradients)

  return gradients;
};

/*
  Returns an NCBI taxonomy identifier (taxid) for the configured organism
*/
Ideogram.prototype.getTaxidFromEutils = function(callback) {
  var organism, taxonomySearch, taxid,
    ideo = this;

  organism = ideo.config.organism;

  taxonomySearch = ideo.esearch + "&db=taxonomy&term=" + organism;

  d3.json(taxonomySearch, function(data) {
    taxid = data.esearchresult.idlist[0];
    return callback(taxid);
  });
};

/**
* Returns an array of taxids for the current ideogram
* Also sets configuration parameters related to taxid(s), whether ideogram is
* multiorganism, and adjusts chromosomes parameters as needed
**/
Ideogram.prototype.getTaxids = function(callback) {
  var ideo = this,
    taxid, taxids,
    org, orgs, i,
    taxidInit, tmpChrs,
    assembly, chromosomes,
    multiorganism;

  taxidInit = "taxid" in ideo.config;

  ideo.config.multiorganism = (
    ("organism" in ideo.config && ideo.config.organism instanceof Array) ||
    (taxidInit && ideo.config.taxid instanceof Array)
  );

  multiorganism = ideo.config.multiorganism;

  if ("organism" in ideo.config) {
    // Ideogram instance was constructed using common organism name(s)
    if (multiorganism) {
      orgs = ideo.config.organism;
    } else {
      orgs = [ideo.config.organism];
    }

    taxids = [];
    tmpChrs = {};
    for (i = 0; i < orgs.length; i++) {
      // Gets a list of taxids from common organism names
      org = orgs[i];
      for (taxid in ideo.organisms) {
        if (ideo.organisms[taxid].commonName.toLowerCase() === org) {
          taxids.push(taxid);
          if (multiorganism) {
            // Adjusts 'chromosomes' configuration parameter to make object
            // keys use taxid instead of common organism name
            tmpChrs[taxid] = ideo.config.chromosomes[org];
          }
        }
      }
    }

    if (taxids.length === 0) {
      promise = new Promise(function(resolve) {
        ideo.getTaxidFromEutils(resolve);
      });

      promise.then(function(data) {
        var organism = ideo.config.organism,
          dataDir = ideo.config.dataDir,
          urlOrg = organism.replace(" ", "-");

        taxid = data;
        taxids.push(taxid);

        ideo.config.taxids = taxids;
        ideo.organisms[taxid] = {
          commonName: "",
          scientificName: ideo.config.organism,
          scientificNameAbbr: ""
        };

        var fullyBandedTaxids = ['9606', '10090', '10116'];
        if (
          fullyBandedTaxids.indexOf(taxid) !== -1 &&
          ideo.config.showFullyBanded === false
        ) {
          urlOrg += '-no-bands';
        }
        var chromosomesUrl = dataDir + urlOrg + ".js";

        var promise = new Promise(function(resolve, reject) {
          d3.request(chromosomesUrl).get(function(error, data) {
            if (error) {
              reject(Error(error));
            }
            resolve(data);
          });
        });

        return promise
          .then(
            function(data) {
              // Check if chromosome data exists locally.
              // This is used for pre-processed centromere data,
              // which is not accessible via EUtils.  See get_chromosomes.py.

              var asmAndChrArray = [],
                chromosomes = [],
                seenChrs = {},
                chr;

              eval(data.response);

              asmAndChrArray.push('');

              for (var i = 0; i < chrBands.length; i++) {
                chr = chrBands[i].split(' ')[0];
                if (chr in seenChrs) {
                  continue;
                } else {
                  chromosomes.push({name: chr, type: 'nuclear'});
                  seenChrs[chr] = 1;
                }
              }
              chromsomes = chromosomes.sort(ideo.sortChromosomes);
              asmAndChrArray.push(chromosomes);
              ideo.coordinateSystem = "iscn";
              return asmAndChrArray;
            },
            function() {
              return new Promise(function(resolve) {
                ideo.coordinateSystem = "bp";
                ideo.getAssemblyAndChromosomesFromEutils(resolve);
              });
            }
          );
      })
      .then(function(asmChrArray) {
        assembly = asmChrArray[0];
        chromosomes = asmChrArray[1];

        ideo.config.chromosomes = chromosomes;
        ideo.organisms[taxid].assemblies = {
          default: assembly
        };

        callback(taxids);
      });
    } else {
      ideo.config.taxids = taxids;
      if (multiorganism) {
        ideo.config.chromosomes = tmpChrs;
      }

      callback(taxids);
    }
  } else {
    if (multiorganism) {
      ideo.coordinateSystem = "bp";
      if (taxidInit) {
        taxids = ideo.config.taxid;
      }
    } else {
      if (taxidInit) {
        taxids = [ideo.config.taxid];
      }
      ideo.config.taxids = taxids;
    }

    callback(taxids);
  }
};

Ideogram.prototype.sortChromosomes = function(a, b) {
  var aIsNuclear = a.type === "nuclear",
    bIsNuclear = b.type === "nuclear",
    aIsCP = a.type === "chloroplast",
    bIsCP = b.type === "chloroplast",
    aIsMT = a.type === "mitochondrion",
    bIsMT = b.type === "mitochondrion";
    // aIsPlastid = aIsMT && a.name !== "MT", // e.g. B1 in rice genome GCF_001433935.1
    // bIsPlastid = bIsMT && b.name !== "MT";

  if (aIsNuclear && bIsNuclear) {
    return naturalSort(a.name, b.name);
  } else if (!aIsNuclear && bIsNuclear) {
    return 1;
  } else if (aIsMT && bIsCP) {
    return 1;
  } else if (aIsCP && bIsMT) {
    return -1;
  } else if (!aIsMT && !aIsCP && (bIsMT || bIsCP)) {
    return -1;
  }
};

/**
  Returns names and lengths of chromosomes for an organism's best-known
  genome assembly.  Gets data from NCBI EUtils web API.
*/
Ideogram.prototype.getAssemblyAndChromosomesFromEutils = function(callback) {
  var asmAndChrArray, // [assembly_accession, chromosome_objects_array]
    assemblyAccession, chromosomes, asmSearch,
    asmUid, asmSummary,
    rsUid, nuccoreLink,
    links, ntSummary,
    results, result, cnIndex, chrName, chrLength, chromosome, type,
    ideo = this;

  organism = ideo.config.organism;

  asmAndChrArray = [];
  chromosomes = [];

  asmSearch =
    ideo.esearch +
    "&db=assembly" +
    "&term=%22" + organism + "%22[organism]" +
      "AND%20(%22latest%20refseq%22[filter])%20" +
      "AND%20(%22chromosome%20level%22[filter]%20" +
      "OR%20%22complete%20genome%22[filter])";

  var promise = d3.promise.json(asmSearch);

  promise
      .then(function(data) {
        // NCBI Assembly database's internal identifier (uid) for this assembly
        asmUid = data.esearchresult.idlist[0];
        asmSummary = ideo.esummary + "&db=assembly&id=" + asmUid;

        return d3.promise.json(asmSummary);
      })
      .then(function(data) {
        // RefSeq UID for this assembly
        rsUid = data.result[asmUid].rsuid;
        assemblyAccession = data.result[asmUid].assemblyaccession;

        asmAndChrArray.push(assemblyAccession);

        // Get a list of IDs for the chromosomes in this genome.
        //
        // This information does not seem to be available from well-known
        // NCBI databases like Assembly or Nucleotide, so we use GenColl,
        // a lesser-known NCBI database.
        var qs = "&db=nuccore&linkname=gencoll_nuccore_chr&from_uid=" + rsUid;
        nuccoreLink = ideo.elink + qs;

        return d3.promise.json(nuccoreLink);
      })
      .then(function(data) {
        links = data.linksets[0].linksetdbs[0].links.join(",");
        ntSummary = ideo.esummary + "&db=nucleotide&id=" + links;

        return d3.promise.json(ntSummary);
      })
      .then(function(data) {
        results = data.result;

        for (var x in results) {
          result = results[x];

          // omit list of reult uids
          if (x === "uids") {
            continue;
          }

          if (result.genome === "mitochondrion") {
            if (ideo.config.showNonNuclearChromosomes) {
              type = result.genome;
              cnIndex = result.subtype.split("|").indexOf("plasmid");
              if (cnIndex === -1) {
                chrName = "MT";
              } else {
                // Seen in e.g. rice genome IRGSP-1.0 (GCF_001433935.1),
                // From https://eutils.ncbi.nlm.nih.gov/entrez/eutils/esummary.fcgi?retmode=json&db=nucleotide&id=996703432,996703431,996703430,996703429,996703428,996703427,996703426,996703425,996703424,996703423,996703422,996703421,194033210,11466763,7524755
                  // genome: "mitochondrion",
                  // subtype: "cell_line|plasmid",
                  // subname: "A-58 CMS|B1",
                chrName = result.subname.split("|")[cnIndex];
              }
            } else {
              continue;
            }
          } else if (
            result.genome === "chloroplast" ||
            result.genome === "plastid"
          ) {
            type = "chloroplast";
            // Plastid encountered with rice genome IRGSP-1.0 (GCF_001433935.1)
            if (ideo.config.showNonNuclearChromosomes) {
              chrName = "CP";
            } else {
              continue;
            }
          } else {
            type = "nuclear";
            cnIndex = result.subtype.split("|").indexOf("chromosome");

            chrName = result.subname.split("|")[cnIndex];

            if (
              typeof chrName !== "undefined" &&
              chrName.substr(0, 3) === "chr"
            ) {
              // Convert "chr12" to "12", e.g. for banana (GCF_000313855.2)
              chrName = chrName.substr(3);
            }
          }

          chrLength = result.slen;

          chromosome = {
            name: chrName,
            length: chrLength,
            type: type
          };

          chromosomes.push(chromosome);
        }

        chromosomes = chromosomes.sort(ideo.sortChromosomes);
        asmAndChrArray.push(chromosomes);

        ideo.coordinateSystem = "bp";

        return callback(asmAndChrArray);
      });
};

Ideogram.prototype.drawSexChromosomes = function(bandsArray, taxid, container,
  defs, j, chrs) {
  var chromosome, bands, chrModel, shape, sci, k,
    sexChromosomeIndexes,
    ideo = this;

  if (ideo.config.sex === 'male') {
    sexChromosomeIndexes = [1, 0];
  } else {
    sexChromosomeIndexes = [0, 0];
  }

  for (k = 0; k < sexChromosomeIndexes.length; k++) {
    sci = sexChromosomeIndexes[k] + j;
    chromosome = chrs[sci];
    bands = bandsArray[sci];
    chrModel = ideo.getChromosomeModel(bands, chromosome, taxid, sci);
    shape = ideo.drawChromosome(chrModel, j, container, k);
    defs.append("clipPath")
      .attr("id", chrModel.id + "-chromosome-set-clippath")
      .selectAll('path')
      .data(shape)
      .enter()
      .append('path')
      .attr('d', function(d) {
        return d.path;
      }).attr('class', function(d) {
        return d.class;
      });
  }
};

Ideogram.prototype.initDrawChromosomes = function(bandsArray) {
  var ideo = this,
    taxids = ideo.config.taxids,
    ploidy = ideo.config.ploidy,
    taxid,
    chrIndex = 0,
    chrSetNumber = 0,
    bands,
    i, j, chrs, chromosome, chrModel,
    defs, transform;

  defs = d3.select(ideo.selector + " defs");

  for (i = 0; i < taxids.length; i++) {
    taxid = taxids[i];
    chrs = ideo.config.chromosomes[taxid];

    ideo.chromosomes[taxid] = {};

    ideo.setSexChromosomes(chrs);

    for (j = 0; j < chrs.length; j++) {
      chromosome = chrs[j];
      bands = bandsArray[chrIndex];
      chrIndex += 1;

      chrModel = ideo.getChromosomeModel(bands, chromosome, taxid, chrIndex);

      ideo.chromosomes[taxid][chromosome] = chrModel;
      ideo.chromosomesArray.push(chrModel);

      if (
        'sex' in ideo.config &&
        (
          ploidy === 2 && ideo.sexChromosomes.index + 2 === chrIndex ||
          ideo.config.sex === 'female' && chrModel.name === 'Y'
        )
      ) {
        continue;
      }

      transform = ideo._layout.getChromosomeSetTranslate(chrSetNumber);
      chrSetNumber += 1;

      // Append chromosome set container
      var container = d3.select(ideo.selector)
        .append("g")
        .attr("class", "chromosome-set-container")
        .attr("data-set-number", j)
        .attr("transform", transform)
        .attr("id", chrModel.id + "-chromosome-set");

      if (
          'sex' in ideo.config &&
          ploidy === 2 &&
          ideo.sexChromosomes.index + 1 === chrIndex
      ) {
        ideo.drawSexChromosomes(bandsArray, taxid, container, defs, j, chrs);
        continue;
      }

      var shape;
      var numChrsInSet = 1;
      if (ploidy > 1) {
        numChrsInSet = this._ploidy.getChromosomesNumber(j);
      }
      for (var k = 0; k < numChrsInSet; k++) {
        shape = ideo.drawChromosome(chrModel, chrIndex - 1, container, k);
      }

      defs.append("clipPath")
        .attr("id", chrModel.id + "-chromosome-set-clippath")
        .selectAll('path')
        .data(shape)
        .enter()
        .append('path')
        .attr('d', function(d) {
          return d.path;
        }).attr('class', function(d) {
          return d.class;
        });
    }

    if (ideo.config.showBandLabels === true) {
      ideo.drawBandLabels(ideo.chromosomes);
    }
  }
};

// Get ideogram SVG container
Ideogram.prototype.getSvg = function() {
  return d3.select(this.selector).node();
};

Ideogram.prototype.setSexChromosomes = function(chrs) {
  // Currently only supported for mammals
  // TODO: Support all sexually reproducing taxa
  //  XY sex-determination (mammals):
  //  - Male: XY <- heterogametic
  //  - Female: XX
  //  ZW sex-determination (birds):
  //  - Male: ZZ
  //  - Female: ZW <- heterogametic
  //  X0 sex-determination (some insects):
  //  - Male: X0, i.e. only X <- heterogametic?
  //  - Female: XX
  // TODO: Support sex chromosome aneuploidies in mammals
  //  - Turner syndrome: X0
  //  - Klinefelter syndome: XXY
  //  More types:
  //  https://en.wikipedia.org/wiki/Category:Sex_chromosome_aneuploidies

  if (this.config.ploidy !== 2 || !this.config.sex) {
    return;
  }

  var ideo = this,
    sexChrs = {X: 1, Y: 1},
    chr, i;

  ideo.sexChromosomes.list = [];

  for (i = 0; i < chrs.length; i++) {
    chr = chrs[i];

    if (ideo.config.sex === 'male' && chr in sexChrs) {
      ideo.sexChromosomes.list.push(chr);
      if (!ideo.sexChromosomes.index) {
        ideo.sexChromosomes.index = i;
      }
    } else if (chr === 'X') {
      ideo.sexChromosomes.list.push(chr, chr);
      ideo.sexChromosomes.index = i;
    }
  }
};

/*
* Completes default ideogram initialization
* by calling downstream functions to
* process raw band data into full JSON objects,
* render chromosome and cytoband figures and labels,
* apply initial graphical transformations,
* hide overlapping band labels, and
* execute callbacks defined by client code
*/
Ideogram.prototype.processBandData = function() {
  var bandsArray, j, k, chromosome, bands,
    chrLength, chr,
    bandData, bandsByChr,
    taxid, taxids, chrs, chrsByTaxid,
    ideo = this;

  bandsArray = [];
  maxLength = 0;

  if (ideo.config.multiorganism === true) {
    ideo.coordinateSystem = "bp";
    taxids = ideo.config.taxids;
    for (i = 0; i < taxids.length; i++) {
      taxid = taxids[i];
    }
  } else {
    if (typeof ideo.config.taxid === "undefined") {
      ideo.config.taxid = ideo.config.taxids[0];
    }
    taxid = ideo.config.taxid;
    taxids = [taxid];
    ideo.config.taxids = taxids;
  }

  if ("chromosomes" in ideo.config) {
    chrs = ideo.config.chromosomes;
  }
  if (ideo.config.multiorganism) {
    chrsByTaxid = chrs;
  }

  ideo.config.chromosomes = {};

  var t0B = new Date().getTime();

  for (j = 0; j < taxids.length; j++) {
    taxid = taxids[j];

    if (ideo.config.multiorganism) {
      chrs = chrsByTaxid[taxid];
    }

    if (ideo.coordinateSystem === "iscn" || ideo.config.multiorganism) {
      bandData = ideo.bandData[taxid];

      bandsByChr = ideo.getBands(bandData, taxid, chrs);

      chrs = Object.keys(bandsByChr).sort(function(a, b) {
        return naturalSort(a, b);
      });

      ideo.config.chromosomes[taxid] = chrs.slice();
      ideo.numChromosomes += ideo.config.chromosomes[taxid].length;

      for (k = 0; k < chrs.length; k++) {
        chromosome = chrs[k];
        bands = bandsByChr[chromosome];
        bandsArray.push(bands);

        chrLength = {
          iscn: bands[bands.length - 1].iscn.stop,
          bp: bands[bands.length - 1].bp.stop
        };

        if (chrLength.iscn > ideo.maxLength.iscn) {
          ideo.maxLength.iscn = chrLength.iscn;
        }

        if (chrLength.bp > ideo.maxLength.bp) {
          ideo.maxLength.bp = chrLength.bp;
        }
      }
    } else if (ideo.coordinateSystem === "bp") {
      // If lacking band-level data

      ideo.config.chromosomes[taxid] = chrs.slice();
      ideo.numChromosomes += ideo.config.chromosomes[taxid].length;

      for (k = 0; k < chrs.length; k++) {
        chr = chrs[k];
        if (chr.length > ideo.maxLength.bp) {
          ideo.maxLength.bp = chr.length;
        }
      }
    }
  }

  var t1B = new Date().getTime();
  if (ideo.debug) {
    console.log("Time in processBandData: " + (t1B - t0B) + " ms");
  }

  return bandsArray;
};

/**
* Initializes an ideogram.
* Sets some high-level properties based on instance configuration,
* fetches band and annotation data if needed, and
* writes an SVG element to the document to contain the ideogram
*
*/
Ideogram.prototype.init = function() {
  var taxid, i, svgClass;

  var ideo = this;

  var t0 = new Date().getTime();

  var bandsArray = [],
    numBandDataResponses = 0,
    resolution = this.config.resolution,
    accession;

  var promise = new Promise(function(resolve) {
    ideo.getTaxids(resolve);
  });

  promise.then(function(taxids) {
    taxid = taxids[0];
    ideo.config.taxid = taxid;
    ideo.config.taxids = taxids;

    var assemblies,
      bandFileName;

    var bandDataFileNames = {
      9606: '',
      10090: ''
    };

    for (i = 0; i < taxids.length; i++) {
      taxid = String(taxids[i]);

      if (!ideo.config.assembly) {
        ideo.config.assembly = "default";
      }
      assemblies = ideo.organisms[taxid].assemblies;
      accession = assemblies[ideo.config.assembly];

      bandFileName = [];
      bandFileName.push(slugify(ideo.organisms[taxid].scientificName));
      if (accession !== assemblies.default) {
        bandFileName.push(accession);
      }
      if (
        taxid === '9606' &&
        (accession !== assemblies.default || resolution !== 850)
      ) {
        bandFileName.push(resolution);
      }
      bandFileName = bandFileName.join('-') + '.js';

      if (taxid === '9606' || taxid === '10090') {
        bandDataFileNames[taxid] = bandFileName;
      }

      if (typeof chrBands === "undefined" && taxid in bandDataFileNames) {
        d3.request(ideo.config.dataDir + bandDataFileNames[taxid])
        .on("beforesend", function(data) {
          // Ensures correct taxid is processed in response callback; using
          // simply 'taxid' variable gives the last *requested* taxid, which
          // fails when dealing with multiple taxa.
          data.taxid = taxid;
        })
        .get(function(error, data) {
          eval(data.response);

          ideo.bandData[data.taxid] = chrBands;
          numBandDataResponses += 1;

          if (numBandDataResponses === taxids.length) {
            bandsArray = ideo.processBandData();
            writeContainer();
          }
        });
      } else {
        if (typeof chrBands !== "undefined") {
          // If bands already available,
          // e.g. via <script> tag in initial page load
          ideo.bandData[taxid] = chrBands;
        }
        bandsArray = ideo.processBandData();
        writeContainer();
      }
    }
  });

  function writeContainer() {

    if (ideo.config.annotationsPath) {
      ideo.fetchAnnots(ideo.config.annotationsPath);
    }

    // If ploidy description is a string, then convert it to the canonical
    // array format.  String ploidyDesc is used when depicting e.g. parental
    // origin each member of chromosome pair in a human genome.
    // See ploidy_basic.html for usage example.
    if (
      'ploidyDesc' in ideo.config &&
      typeof ideo.config.ploidyDesc === "string"
    ) {
      var tmp = [];
      for (var i = 0; i < ideo.numChromosomes; i++) {
        tmp.push(ideo.config.ploidyDesc);
      }
      ideo.config.ploidyDesc = tmp;
    }
    // Organism ploidy description
    ideo._ploidy = new Ploidy(ideo.config);

    // Chromosome's layout
    ideo._layout = Layout.getInstance(ideo.config, ideo);

    svgClass = "";
    if (ideo.config.showChromosomeLabels) {
      if (ideo.config.orientation === "horizontal") {
        svgClass += "labeledLeft ";
      } else {
        svgClass += "labeled ";
      }
    }

    if (
      ideo.config.annotationsLayout &&
      ideo.config.annotationsLayout === "overlay"
    ) {
      svgClass += "faint";
    }

    var gradients = ideo.getBandColorGradients();
    var svgWidth = ideo._layout.getWidth(taxid);
    var svgHeight = ideo._layout.getHeight(taxid);
    var svgWidth = ideo._layout.getWidth(taxid);

    d3.select(ideo.config.container)
      .append('div')
        .append("svg")
          .attr("id", "_ideogram")
          .attr("class", svgClass)
          .attr("width", svgWidth)
          .attr("height", svgHeight)
          .html(gradients);

    finishInit();
  }

  function finishInit() {
    try {
      var t0A = new Date().getTime();

      var i;

      ideo.initDrawChromosomes(bandsArray);

      // Waits for potentially large annotation dataset
      // to be received by the client, then triggers annotation processing
      if (ideo.config.annotationsPath) {
        function pa() {
          if (typeof ideo.timeout !== "undefined") {
            window.clearTimeout(ideo.timeout);
          }

          ideo.annots = ideo.processAnnotData(ideo.rawAnnots);
          ideo.drawProcessedAnnots(ideo.annots);

          if (typeof crossfilter !== 'undefined' && ideo.initCrossFilter) {
            ideo.initCrossFilter();
          }
        }

        if (ideo.rawAnnots) {
          pa();
        } else {
          (function checkAnnotData() {
            ideo.timeout = setTimeout(function() {
              if (!ideo.rawAnnots) {
                checkAnnotData();
              } else {
                pa();
              }
            },
            50
          );
          })();
        }
      }

      if (ideo.config.showBandLabels === true) {
        var bandsToShow = ideo.bandsToShow.join(",");

      // d3.selectAll resolves to querySelectorAll (QSA).
      // QSA takes a surprisingly long time to complete,
      // and scales with the number of selectors.
      // Most bands are hidden, so we can optimize by
      // Hiding all bands, then QSA'ing and displaying the
      // relatively few bands that are shown.
        var t0C = new Date().getTime();
        d3.selectAll(ideo.selector + " .bandLabel, .bandLabelStalk")
          .style("display", "none");
        d3.selectAll(bandsToShow).style("display", "");
        var t1C = new Date().getTime();
        if (ideo.debug) {
          console.log("Time in showing bands: " + (t1C - t0C) + " ms");
        }

        if (ideo.config.orientation === "vertical") {
          var chrID;
          for (i = 0; i < ideo.chromosomesArray.length; i++) {
            chrID = "#" + ideo.chromosomesArray[i].id;
            ideo.rotateChromosomeLabels(d3.select(chrID), i);
          }
        }
      }

      if (ideo.config.showChromosomeLabels === true) {
        ideo.drawChromosomeLabels(ideo.chromosomes);
      }

      if (ideo.config.brush === true) {
        ideo.createBrush();
      }

      if (ideo.config.annotations) {
        ideo.drawAnnots(ideo.config.annotations);
      }

      var t1A = new Date().getTime();
      if (ideo.debug) {
        console.log("Time in drawChromosome: " + (t1A - t0A) + " ms");
      }

      var t1 = new Date().getTime();
      if (ideo.debug) {
        console.log("Time constructing ideogram: " + (t1 - t0) + " ms");
      }

      if (ideo.onLoadCallback) {
        ideo.onLoadCallback();
      }

      if (!("rotatable" in ideo.config && ideo.config.rotatable === false)) {
        d3.selectAll(ideo.selector + " .chromosome").on("click", function() {
          ideo.rotateAndToggleDisplay(this);
        });
      } else {
        d3.selectAll(ideo.selector + " .chromosome").style("cursor", "default");
      }
    } catch (e) {
      // console.log(e);
      throw e;
    }
  }
};<|MERGE_RESOLUTION|>--- conflicted
+++ resolved
@@ -1121,19 +1121,12 @@
 
 /*
 * Parses a BED file, returns raw annotations
-<<<<<<< HEAD
-=======
 * BED documentation: https://genome.ucsc.edu/FAQ/FAQformat#format1
->>>>>>> 935232aa
 */
 Ideogram.prototype.parseBed = function(bed) {
 
   var tsvLines, i, columns, chrs, chr, start, stop, chrIndex, annots, annot,
-<<<<<<< HEAD
-    chrs, annots;
-=======
     chrs, annots, bedStartIndex, ucscStyle, rgb, color;
->>>>>>> 935232aa
 
   annots = [];
 
@@ -1149,19 +1142,6 @@
     annots.push({"chr": chr, "annots": []});
   }
 
-<<<<<<< HEAD
-
-  tsvLines = bed.split(/\r\n|\n/);
-  for (i = 0; i < tsvLines.length; i++) {
-    columns = tsvLines[i].split(/\s/g);
-    chr = columns[0];
-    start = parseInt(columns[1], 10);
-    stop = parseInt(columns[2], 10);
-    if (columns.length > 3) {
-      color = colorMap[columns[3]];
-    }
-    length = stop - start;
-=======
   tsvLines = bed.split(/\r\n|\n/);
 
   bedStartIndex = 0; // 1 if BED has header (i.e. track line), 0 otherwise
@@ -1187,21 +1167,11 @@
     if (ucscStyle) {
       chr = chr.slice(3);
     }
->>>>>>> 935232aa
     chrIndex = chrs.indexOf(chr);
     if (chrIndex === -1) {
       continue;
     }
     annot = ["", start, length, 0];
-<<<<<<< HEAD
-    if (columns.length > 3) {
-      annot.push(color);
-    }
-    annots[chrIndex]["annots"].push(annot);
-  }
-  keys = ['name', 'start', 'length', 'trackIndex'];
-  if (tsvLines[1].length > 3) {
-=======
 
     if (columns.length >= 4) {
       label = columns[3];
@@ -1218,7 +1188,6 @@
   }
   keys = ['name', 'start', 'length', 'trackIndex'];
   if (tsvLines[bedStartIndex].length >= 8) {
->>>>>>> 935232aa
     keys.push('color');
   }
   rawAnnots = {
