--- conflicted
+++ resolved
@@ -123,15 +123,9 @@
 
     rangesContainer = container.append('g').attr('class', 'range-set');
 
-<<<<<<< HEAD
     self = this;
     ideo = self._ideo;
     bandsXOffset = ideo._bandsXOffset;
-=======
-    var self = this;
-    var ideo = self._ideo;
-    var chrModel = self._model;
->>>>>>> 080de7da
 
     rangesContainer.selectAll('rect.range')
       .data(rangeSet)
@@ -139,10 +133,12 @@
       .append('rect')
       .attr('class', 'range')
       .attr('x', function(range) {
-        return ideo.convertBpToPx(chrModel, range.getStart());
+        var startPx = ideo.convertBpToPx(self._model, range.getStart());
+        return startPx - bandsXOffset;
       }).attr('y', 0)
       .attr('width', function(range) {
-        return ideo.convertBpToPx(chrModel, range.getLength());
+        var lengthPx = ideo.convertBpToPx(self._model, range.getLength());
+        return lengthPx - bandsXOffset;
       }).attr('height', this._config.chrWidth)
       .style('fill', function(range) {
         return range.getColor(chrNumber);
