// Developed by Eric Weitz (https://github.com/eweitz)

/* Constructs a prototypal Ideogram class */
var Ideogram = function(config) {

  // Clone the config object, to allow multiple instantiations
  // without picking up prior ideogram's settings
  this.config = JSON.parse(JSON.stringify(config));

  this.debug = false;

  if (!this.config.container) {
  	this.config.container = "body";
  }

  if (!this.config.resolution) {
    this.config.resolution = 850;
  }

  if (!this.config.brush) {
    this.config.brush = false;
  }

  if (!this.config.rows) {
  	this.config.rows = 1;
  }

  if ("chrHeight" in config === false) {
    config.chrHeight = 500;
  }

  this.bump = Math.round(config.chrHeight / 125);
  this.adjustedBump = false
  if (config.chrHeight < 200) {
    this.adjustedBump = true;
    this.bump = 4;
  }

  if (config.showBandLabels) {
    this.config.chrMargin += 20;
  }

  if (this.config.annotationsPath || this.config.localAnnotationsPath) {

    if (!this.config.annotationHeight) {
      this.config.annotationHeight = 3;
    }

    if (this.config.annotationTracks) {
      this.config.numAnnotTracks = this.config.annotationTracks.length;
    } else {
      this.config.numAnnotTracks = 1;
    }
    this.config.annotTracksHeight = this.config.annotationHeight * this.config.numAnnotTracks;

    if (typeof this.config.barWidth === "undefined") {
      this.config.barWidth = 10;
    }

  } else {
    this.config.annotTracksHeight = 0;
  }

  this.config.chrMargin = (
    this.config.chrMargin +
    this.config.chrWidth +
    this.config.annotTracksHeight * 2
  )

  if (config.onLoad) {
    this.onLoadCallback = config.onLoad;
  }

  if (config.onDrawAnnots) {
    this.onDrawAnnotsCallback = config.onDrawAnnots;
  }

  if (config.onBrushMove) {
    this.onBrushMoveCallback = config.onBrushMove;
  }

  this.coordinateSystem = "iscn";

  this.maxLength = {
    "bp": 0,
    "iscn": 0
  }

  this.organisms = {
    "9606": {
      "commonName": "Human",
      "scientificName": "Homo sapiens",
      "scientificNameAbbr": "H. sapiens"
    },
    "10090": {
      "commonName": "Mouse",
      "scientificName": "Mus musculus",
      "scientificNameAbbr": "M. musculus"
    }
  }

  if (this.config.annotationsPath) {
    if (!this.config.annotationHeight) {
      this.config.annotationHeight = 3;
    }
  }

  // A flat array of chromosomes
  // (this.chromosomes is an object of
  // arrays of chromosomes, keyed by organism)
  this.chromosomesArray = [];

  this.bandsToShow = [];

  this.chromosomes = {};
  this.bandData = {};

  this.init();

}

/**
* Gets chromosome band data from a
* TSV file, or, if band data is prefetched, from an array
*
* UCSC: #chrom chromStart  chromEnd  name  gieStain
* http://genome.ucsc.edu/cgi-bin/hgTables
*  - group: Mapping and Sequencing
*  - track: Chromosome Band (Ideogram)
*
* NCBI: #chromosome  arm band  iscn_start  iscn_stop bp_start  bp_stop stain density
* ftp://ftp.ncbi.nlm.nih.gov/pub/gdp/ideogram_9606_GCF_000001305.14_550_V1
*/
Ideogram.prototype.getBands = function(content, chromosomeName, taxid) {

  var lines = [];
  var tsvLines, columns, line, stain,
      i, prefetched, init, tsvLinesLength;

  if (typeof chrBands === "undefined") {
    delimiter = /\t/;
    tsvLines = content.split(/\r\n|\n/);
    init = 1;
  } else {
    delimiter = / /;
    tsvLines = content;
    init = 0;
  }

  tsvLinesLength = tsvLines.length;

  for (i = init; i < tsvLinesLength; i++) {

    columns = tsvLines[i].split(delimiter);

    if (columns[0] !== chromosomeName) {
      continue;
    }

    stain = columns[7];
    if (columns[8]) {
      // For e.g. acen and gvar, columns[8] (density) is undefined
      stain += columns[8];
    }

    line = {
      "chr": columns[0],
      "bp": {
        "start": parseInt(columns[5], 10),
        "stop": parseInt(columns[6], 10)
      },
      "iscn": {
        "start": parseInt(columns[3], 10),
        "stop": parseInt(columns[4], 10)
      },
      "px": {
        "start": -1,
        "stop": -1,
        "width": -1
      },
      "name": columns[1] + columns[2],
      "stain": stain,
      "taxid": taxid
    };

    lines.push(line);

  }

  return lines;

};

/**
* Generates a model object for each chromosome
* containing information on its name, DOM ID,
* length in base pairs or ISCN coordinates,
* cytogenetic bands, centromere position, etc.
*/
Ideogram.prototype.getChromosomeModel = function(bands, chromosomeName, taxid, chrIndex) {

  var chr = {};
  var band, scale,
      width,
      startType, stopType,
      chrHeight = this.config.chrHeight,
      maxLength = this.maxLength,
      chrLength,
      cs;

  cs = this.coordinateSystem;

  chr["chrIndex"] = chrIndex;
  chr["name"] = chromosomeName;

  if (this.config.fullChromosomeLabels === true) {
    var orgName = this.organisms[taxid].scientificNameAbbr;
    chr["name"] = orgName + " chr" + chr.name;
  }

  chr["id"] = "chr" + chromosomeName + "-" + taxid;

  chr["length"] = bands[bands.length - 1][cs].stop;
  chrLength = chr["length"]

  pxStop = 0;

  for (var i = 0; i < bands.length; i++) {
    band = bands[i];

    width = chrHeight * chr["length"]/maxLength[cs] * (band[cs].stop - band[cs].start)/chrLength;

    bands[i]["px"] = {"start": pxStop, "stop": pxStop + width, "width": width};

    pxStop = bands[i].px.stop;

    if (band.stain === "acen" && band.name[0] === "p") {
      chr["pcenIndex"] = i;
    }

  }

  chr["width"] = pxStop;

  chr["scale"] = {}

  // TODO:
  //
  // A chromosome-level scale property is likely
  // nonsensical for any chromosomes that have cytogenetic band data.
  // Different bands tend to have ratios between number of base pairs
  // and physical length.
  //
  // However, a chromosome-level scale property is likely
  // necessary for chromosomes that do not have band data.
  //
  // This needs further review.
  if (this.config.multiorganism === true) {
    chr["scale"].bp = 1;
    //chr["scale"].bp = band.iscn.stop / band.bp.stop;
    chr["scale"].iscn = chrHeight * chrLength/maxLength.bp;
  } else {
    chr["scale"].bp = chrHeight / maxLength.bp;
    chr["scale"].iscn = chrHeight / maxLength.iscn;
  }
  chr["bands"] = bands;

  chr["centromerePosition"] = "";
  if (bands[0].bp.stop - bands[0].bp.start == 1) {
    // As with mouse
    chr["centromerePosition"] = "telocentric";

    // Remove placeholder pter band
    chr["bands"] = chr["bands"].slice(1);
  }

  return chr;
}

/**
* Draws labels for each chromosome, e.g. "1", "2", "X".
* If ideogram configuration has 'fullChromosomeLabels: True',
* then labels includes name of taxon, which can help when
* depicting orthologs.
*/
Ideogram.prototype.drawChromosomeLabels = function(chromosomes) {

  var i, chr, chrs, taxid, ideo,
      chrMargin2;

  chrs = [];

  for (taxid in chromosomes) {
    for (chr in chromosomes[taxid]) {
      chrs.push(chromosomes[taxid][chr]);
    }
  }

  ideo = this;

  chrMargin2 = ideo.config.chrMargin - ideo.config.chrWidth - 2;
  if (ideo.config.orientation === "vertical" && ideo.config.showBandLabels === true) {
    chrMargin2 = ideo.config.chrMargin + 8;
  }

  if (ideo.config.orientation === "vertical") {

    d3.selectAll(".chromosome")
      .append("text")
       .data(chrs)
        .attr("class", "chrLabel")
        .attr("transform", "rotate(-90)")
        .attr("y", -16)
        .each(function (d, i) {

          var i, chrMargin, x, cls;

          var arr = d.name.split(" ");
          var lines = [];

          if (arr != undefined) {
              lines.push(arr.slice(0, arr.length - 1).join(" "))
              lines.push(arr[arr.length - 1]);

              if (!ideo.config.showBandLabels) {
                i += 1;
              }

              chrMargin = (ideo.config.chrMargin) * i;
              x = -(chrMargin + chrMargin2) + 3 + ideo.config.annotTracksHeight * 2;

              for (var i = 0; i < lines.length; i++) {

                  cls = "";
                  if (i == 0 && ideo.config.fullChromosomeLabels) {
                    cls = "italic";
                  }

                  d3.select(this).append("tspan")
                    .text(lines[i])
                    .attr("dy", i ? "1.2em" : 0)
                    .attr("x", x)
                    .attr("text-anchor", "middle")
                    .attr("class", cls);
              }
          }
        })

  } else {

     d3.selectAll(".chromosome")
        .append("text")
         .data(chrs)
          .attr("class", "chrLabel")
          .attr("x", -5)
          .each(function (d, i) {

            var i, chrMargin, y, cls;

            var arr = d.name.split(" ");
            var lines = [];

            if (arr != undefined) {
                lines.push(arr.slice(0, arr.length - 1).join(" "))
                lines.push(arr[arr.length - 1]);

                chrMargin = ideo.config.chrMargin * i;
                y = (chrMargin + chrMargin2) + 9;

                for (var i = 0; i < lines.length; i++) {

                    cls = "";
                    if (i == 0 && ideo.config.fullChromosomeLabels) {
                      cls = "italic";
                    }

                    d3.select(this).append("tspan")
                      .text(lines[i])
                      .attr("dy", i ? "1.2em" : 0)
                      .attr("y", y)
                      .attr("x", -8)
                      .attr("text-anchor", "middle")
                      .attr("class", cls);
                }
            }
          })

  }

}

/**
* Draws labels and stalks for cytogenetic bands.
*
* Band labels are text like "p11.11".
* Stalks are small lines that visually connect labels to their bands.
*/
Ideogram.prototype.drawBandLabels = function(chromosomes) {

  var i, chr, chrs, taxid, ideo,
      chrMargin2;

  ideo = this;

  chrs = [];

  for (taxid in chromosomes) {
    for (chr in chromosomes[taxid]) {
      chrs.push(chromosomes[taxid][chr]);
    }
  }

  var textOffsets = {};

  chrIndex = 0;
  for (var i = 0; i < chrs.length; i++) {

    chrIndex += 1;

    chrModel = chrs[i];

    chr = d3.select("#" + chrModel.id);

    var chrMargin = this.config.chrMargin * chrIndex,
        lineY1, lineY2,
        ideo = this;

    lineY1 = chrMargin;
    lineY2 = chrMargin - 8;

    if (
      chrIndex == 1 &&
      "perspective" in this.config && this.config.perspective == "comparative"
    ) {
      lineY1 += 18;
      lineY2 += 18;
    }

    textOffsets[chrModel.id] = [];

    chr.selectAll("text")
      .data(chrModel.bands)
      .enter()
      .append("g")
        .attr("class", function(d, i) { return "bandLabel bsbsl-" + i  })
        .attr("transform", function(d) {

          var x, y;

          x = ideo.round(-8 + d.px.start + d.px.width/2);

          textOffsets[chrModel.id].push(x + 13);
          y = chrMargin - 10;

          return "translate(" + x + "," + y + ")";
        })
        .append("text")
        .text(function(d) { return d.name; })

    chr.selectAll("line.bandLabelStalk")
      .data(chrModel.bands)
      .enter()
      .append("g")
      .attr("class", function(d, i) { return "bandLabelStalk bsbsl-" + i  })
      .attr("transform", function(d) {
        var x = ideo.round(d.px.start + d.px.width/2);
        return "translate(" + x + ", " + lineY1 + ")";
      })
        .append("line")
        .attr("x1", 0)
        .attr("y1", 0)
        .attr("x2", 0)
        .attr("y2", -8)
  }

  for (var i = 0; i < chrs.length; i++) {

    chrModel = chrs[i];

    var textsLength = textOffsets[chrModel.id].length,
        overlappingLabelXRight,
        index,
        indexesToShow = [],
        prevHiddenBoxIndex,
        prevTextBox,
        xLeft,
        prevLabelXRight,
        textPadding;

    overlappingLabelXRight = 0;

    textPadding = 5;

    for (index = 0; index < textsLength; index++) {
      // Ensures band labels don't overlap

      xLeft = textOffsets[chrModel.id][index];

      if (xLeft < overlappingLabelXRight + textPadding === false) {
        indexesToShow.push(index);
      } else {
        prevHiddenBoxIndex = index;
        overlappingLabelXRight = prevLabelXRight;
        continue;
      }

      if (prevHiddenBoxIndex !== index) {

        // This getBoundingClientRect() forces Chrome's
        // 'Recalculate Style' and 'Layout', which takes 30-40 ms on Chrome.
        // TODO: This forced synchronous layout would be nice to eliminate.
        //prevTextBox = texts[index].getBoundingClientRect();
        //prevLabelXRight = prevTextBox.left + prevTextBox.width;

        // TODO: Account for number of characters in prevTextBoxWidth,
        // maybe also zoom.
        prevTextBoxLeft = textOffsets[chrModel.id][index];
        prevTextBoxWidth = 36;

        prevLabelXRight = prevTextBoxLeft + prevTextBoxWidth;
      }

      if (
        xLeft < prevLabelXRight + textPadding
      ) {
        prevHiddenBoxIndex = index;
        overlappingLabelXRight = prevLabelXRight;
      } else {
        indexesToShow.push(index);
      }

    }

    var selectorsToShow = [],
        ithLength = indexesToShow.length,
        j;

    for (var j = 0; j < ithLength; j++) {
      index = indexesToShow[j];
      selectorsToShow.push("#" + chrModel.id + " .bsbsl-" + index);
    }

    this.bandsToShow = this.bandsToShow.concat(selectorsToShow);

  }

}

/**
* Rotates chromosome labels by 90 degrees, e.g. upon clicking a chromosome to focus.
*/
Ideogram.prototype.rotateChromosomeLabels = function(chr, chrIndex, orientation, scale) {

  var chrMargin, chrWidth, ideo, x, y,
      numAnnotTracks, scaleSvg, tracksHeight;

  chrWidth = this.config.chrWidth;
  chrMargin = this.config.chrMargin * chrIndex;
  numAnnotTracks = this.config.numAnnotTracks;

  ideo = this;

  if (typeof(scale) !== "undefined" && scale.hasOwnProperty("x") && !(scale.x == 1 && scale.y == 1)) {
    scaleSvg = "scale(" + scale.x + "," + scale.y + ")";
    x = -6;
    y = (scale === "" ? -16 : -14);
  } else {
    x = -8;
    y = -16;
    scale = {"x": 1, "y": 1};
    scaleSvg = "";
  }

  if (orientation == "vertical" || orientation == "") {

    chr.selectAll("text.chrLabel")
      .attr("transform", scaleSvg)
      .selectAll("tspan")
        .attr("x", x)
        .attr("y", function(d, i) {

          var ci = chrIndex - 1;

          if (numAnnotTracks > 1 || orientation == "") {
            ci -= 1;
          }

          chrMargin2 = -4;
          if (ideo.config.showBandLabels === true) {
            chrMargin2 = ideo.config.chrMargin + chrWidth + 26;
          }

          var chrMargin = ideo.config.chrMargin * ci;

          if (numAnnotTracks > 1 == false) {
            chrMargin += 1;
          }

          return chrMargin + chrMargin2;
        })

  } else {

    chrIndex -= 1;

    chrMargin2 = -chrWidth - 2;
    if (ideo.config.showBandLabels === true) {
      chrMargin2 = ideo.config.chrMargin + 8;
    }

    tracksHeight = ideo.config.annotTracksHeight;
    if (ideo.config.annotationsLayout !== "overlay") {
      tracksHeight = tracksHeight * 2;
    }

    chr.selectAll("text.chrLabel")
      .attr("transform", "rotate(-90)" + scaleSvg)
      .selectAll("tspan")
      .attr("x", function(d, i) {

        chrMargin = ideo.config.chrMargin * chrIndex;
        x = -(chrMargin + chrMargin2) + 3 + tracksHeight;
        x = x/scale.x
        return x;
      })
      .attr("y", y)

  }

}

/**
* Rotates band labels by 90 degrees, e.g. upon clicking a chromosome to focus.
*
* This method includes proportional scaling, which ensures that
* while the parent chromosome group is scaled strongly in one dimension to fill
* available space, the text in the chromosome's band labels is
* not similarly distorted, and remains readable.
*/
Ideogram.prototype.rotateBandLabels = function(chr, chrIndex, scale) {

  var chrMargin, chrWidth, scaleSvg,
      orientation, bandLabels,
      ideo = this;

  bandLabels = chr.selectAll(".bandLabel");

  chrWidth = this.config.chrWidth;
  chrMargin = this.config.chrMargin * chrIndex;

  orientation = chr.attr("data-orientation");

  if (typeof(scale) == "undefined") {
    scale = {x: 1, y: 1};
    scaleSvg = "";
  } else {
    scaleSvg = "scale(" + scale.x + "," + scale.y + ")";
  }

  if (
    chrIndex == 1 &&
    "perspective" in this.config && this.config.perspective == "comparative"
  ) {
    bandLabels
      .attr("transform", function(d) {
        var x, y;
        x = (8 - chrMargin) - 26;
        y = ideo.round(2 + d.px.start + d.px.width/2);
        return "rotate(-90)translate(" + x + "," + y + ")";
      })
      .selectAll("text")
        .attr("text-anchor", "end")
  } else if (orientation == "vertical")  {
    bandLabels
      .attr("transform", function(d) {
        var x, y;
        x = 8 - chrMargin;
        y = ideo.round(2 + d.px.start + d.px.width/2);
        return "rotate(-90)translate(" + x + "," + y + ")";
      })
      .selectAll("text")
        .attr("transform", scaleSvg)
  } else {
    bandLabels
      .attr("transform", function(d) {
        var x, y;
        x = ideo.round(-8*scale.x + d.px.start + d.px.width/2);
        y = chrMargin - 10;
        return "translate(" + x + "," + y + ")";
      })
      .selectAll("text")
        .attr("transform", scaleSvg)

    chr.selectAll(".bandLabelStalk line")
      .attr("transform", scaleSvg)
  }

}

Ideogram.prototype.round = function(coord) {
  // Rounds an SVG coordinates to two decimal places
  // e.g. 42.1234567890 -> 42.12
  // Per http://stackoverflow.com/a/9453447, below method is fastest
  return Math.round(coord * 100) / 100;
}

/**
* Renders all the bands and outlining boundaries of a chromosome.
*/
Ideogram.prototype.drawChromosome = function(chrModel, chrIndex) {

  var chr, chrWidth, width,
      pArmWidth, selector, qArmStart, qArmWidth,
      pTerPad, chrClass,
      annotHeight, numAnnotTracks, annotTracksHeight,
      bump, ideo,
      bumpTweak, borderTweak;

  ideo = this;

  bump = ideo.bump;

  // p-terminal band padding
  if (chrModel.centromerePosition != "telocentric") {
    pTerPad = bump;
  } else {
    pTerPad = Math.round(bump/4) + 3;
  }

  chr = d3.select("svg")
    .append("g")
      .attr("id", chrModel.id)
      .attr("class", "chromosome");

  chrWidth = ideo.config.chrWidth;
  width = chrModel.width;

  var chrMargin = ideo.config.chrMargin * chrIndex;

  // Draw chromosome bands
  chr.selectAll("path")
    .data(chrModel.bands)
    .enter()
    .append("path")
      .attr("id", function(d) {
        // e.g. 1q31
        var band = d.name.replace(".", "-");
        return chrModel.id + "-" + band;
      })
      .attr("class", function(d) {
        var cls = "band " + d.stain;
        if (d.stain == "acen") {
          var arm = d.name[0]; // e.g. p in p11
          cls += " " + arm + "-cen";
        }
        return cls;
      })
      .attr("d", function(d, i) {
        var x = ideo.round(d.px.width),
            left = ideo.round(d.px.start),
            curveStart, curveMid, curveEnd,
            curveTweak,
            innerBump = bump;

        curveTweak = 0;

        if (d.stain == "acen") {
          // Pericentromeric bands get curved
          if (ideo.adjustedBump) {
            curveTweak = 0.35;
            x = 0.2;
            left -= 0.1;
            if (d.name[0] === "q") {
              left += 1.2;
            }
          } else {
            x -= bump/2;
          }

          curveStart = chrMargin + curveTweak;
          curveMid = chrWidth/2 - curveTweak*2;
          curveEnd = chrWidth - curveTweak*2;

          if (d.name[0] == "p") {
            // p arm
            d =
              "M " + left + " " + curveStart + " " +
              "l " + x + " 0 " +
              "q " + bump + " " + curveMid + " 0 " + curveEnd + " " +
              "l -" + x + " 0 z";
          } else {

            if (ideo.adjustedBump) {
              x += 0.2;
            }

            // q arm
            d =
              "M " + (left + x + bump/2) + " " + curveStart + " " +
              "l -" + x + " 0 " +
              "q -" + (bump + 0.5) + " " + curveMid + " 0 " + curveEnd + " " +
              "l " + x + " 0 z";
          }
        } else {
          // Normal bands

          if (i == 0) {
            left += pTerPad - bump/2;
            // TODO: this is a minor kludge to preserve visible
            // centromeres in mouse, when viewing mouse and
            // human chromosomes for e.g. orthology analysis
            if (ideo.config.multiorganism === true) {
              left += pTerPad;
            }
          }


          if (ideo.adjustedBump && d.name[0] === "q") {
            left += 1.8;
          }

          if (i == chrModel.bands.length - 1) {
            left -= pTerPad - bump/2;
          }

          d =
            "M " + left + " " + chrMargin + " " +
            "l " + x + " 0 " +
            "l 0 " + chrWidth + " " +
            "l -" + x + " 0 z";
        }

        return d;
      })

  if (chrModel.centromerePosition != "telocentric") {
    // As in human
    chr.append('path')
      .attr("class", "p-ter chromosomeBorder " + chrModel.bands[0].stain)
      .attr("d",
        "M " + (pTerPad - bump/2 + 0.1) + " " + chrMargin + " " +
        "q -" + pTerPad + " " + (chrWidth/2) + " 0 " + chrWidth)
  } else {
    // As in mouse
    chr.append('path')
      .attr("class", "p-ter chromosomeBorder " + chrModel.bands[0].stain)
      .attr("d",
        "M " + (pTerPad - 3) + " " + chrMargin + " " +
        "l -" + (pTerPad - 2) + " 0 " +
        "l 0 " + chrWidth + " " +
        "l " + (pTerPad - 2) + " 0 z")

    chr.insert('path', ':first-child')
      .attr("class", "acen")
      .attr("d",
        "M " + (pTerPad - 3) + " " + (chrMargin + chrWidth * 0.1) + " " +
        "l " + (pTerPad + bump/2 + 1) + " 0 " +
        "l 0 " + chrWidth * 0.8 + " " +
        "l -" + (pTerPad + bump/2 + 1) + " 0 z")

  }


  if (ideo.adjustedBump) {
    borderTweak = 1.8;
  } else {
    borderTweak = 0;
  }

  var pcenIndex = chrModel["pcenIndex"],
      pcen = chrModel.bands[pcenIndex],
      qcen = chrModel.bands[pcenIndex + 1],
      pBump, qArmEnd;

  // Why does human chromosome 11 lack a centromeric p-arm band?
  // Answer: because of a bug in the data.  Hack removed; won't work
  // for human 550 resolution until data is fixed.
  if (pcenIndex > 0) {
    pArmWidth = pcen.px.start;
    qArmStart = qcen.px.stop + borderTweak;
    pBump = bump
  } else {
    // For telocentric centromeres, as in many mouse chromosomes
    pArmWidth = 2;
    pBump = 0;
    qArmStart = document.querySelectorAll("#" + chrModel.id + " .band")[0].getBBox().x;
  }

  qArmWidth = chrModel.width - qArmStart + borderTweak*1.3;
  qArmEnd = qArmStart + qArmWidth - bump/2 - 0.5;

  chr.append('line')
    .attr("class", "cb-p-arm-top chromosomeBorder")
    .attr('x1', bump/2)
    .attr('y1', chrMargin)
    .attr('x2', pArmWidth)
    .attr("y2", chrMargin)

  chr.append('line')
    .attr("class", "cb-p-arm-bottom chromosomeBorder")
    .attr('x1', bump/2)
    .attr('y1', chrWidth + chrMargin)
    .attr('x2', pArmWidth)
    .attr("y2", chrWidth + chrMargin)

  chr.append('line')
    .attr("class", "cb-q-arm-top chromosomeBorder")
    .attr('x1', qArmStart)
    .attr('y1', chrMargin)
    .attr('x2', qArmEnd)
    .attr("y2", chrMargin)

  chr.append('line')
    .attr("class", "cb-q-arm-bottom chromosomeBorder")
    .attr('x1', qArmStart)
    .attr('y1', chrWidth + chrMargin)
    .attr('x2', qArmEnd)
    .attr("y2", chrWidth + chrMargin)

  chr.append('path')
    .attr("class", "q-ter chromosomeBorder " + chrModel.bands[chrModel.bands.length - 1].stain)
    .attr("d",
      "M " + qArmEnd + " " + chrMargin + " " +
      "q " + bump + " " +  chrWidth/2 + " 0 " + chrWidth
    )

}


/**
* Rotates and translates chromosomes upon initialization as needed.
*/
Ideogram.prototype.initTransformChromosome = function(chr, chrIndex) {

  if (this.config.orientation == "vertical") {

    var chrMargin, chrWidth, tPadding;

    chrWidth = this.config.chrWidth;
    chrMargin = this.config.chrMargin * chrIndex;

    if (!this.config.showBandLabels) {
      chrIndex += 2;
    }

    tPadding = chrMargin + (chrWidth-4)*(chrIndex - 1);

    chr
      .attr("data-orientation", "vertical")
      .attr("transform", "rotate(90, " + (tPadding - 30) + ", " + (tPadding) + ")")

    this.rotateBandLabels(chr, chrIndex);

  } else {
    chr.attr("data-orientation", "horizontal")
  }
}

/**
* Rotates a chromosome 90 degrees and shows or hides all other chromosomes
* Useful for focusing or defocusing a particular chromosome
*/
Ideogram.prototype.rotateAndToggleDisplay = function(chromosomeID) {

  var id, chr, chrModel, chrIndex, chrMargin, chrWidth,
      chrHeight, ideoBox, ideoWidth, ideoHeight, scaleX, scaleY,
      initOrientation, currentOrientation,
      cx, cy, cy2,
      ideo = this;

  id = chromosomeID;

  chr = d3.select("#" + id);

  chrModel = ideo.chromosomes[ideo.config.taxid][id.split("-")[0].split("chr")[1]]

  chrIndex = chrModel["chrIndex"];

  otherChrs = d3.selectAll("g.chromosome").filter(function(d, i) { return this.id !== id; });

  initOrientation = ideo.config.orientation;
  currentOrientation = chr.attr("data-orientation");

  chrMargin = this.config.chrMargin * chrIndex;
  chrWidth = this.config.chrWidth;

  ideoBox = d3.select("#ideogram")[0][0].getBoundingClientRect();
  ideoHeight = ideoBox.height;
  ideoWidth = ideoBox.width;

  if (initOrientation == "vertical") {

    chrLength = chr[0][0].getBoundingClientRect().height;

    scaleX = (ideoWidth/chrLength)*0.97;
    scaleY = 1.5;
    scale = "scale(" + scaleX + ", " + scaleY + ")";

    inverseScaleX = 2/scaleX;
    inverseScaleY = 1;

    if (!this.config.showBandLabels) {
      chrIndex += 2;
    }

    cx = chrMargin + (chrWidth-4)*(chrIndex - 1) - 30;
    cy = cx + 30;

    verticalTransform = "rotate(90, " + cx + ", " + cy + ")";

    cy2 = -1*(chrMargin - this.config.annotTracksHeight)*scaleY;

    if (this.config.showBandLabels) {
      cy2 += 25;
    }

    horizontalTransform =
      "rotate(0)" +
      "translate(20, " + cy2 + ")" +
      scale;

  } else {

    chrLength = chr[0][0].getBoundingClientRect().width;

    scaleX = (ideoHeight/chrLength)*0.97;
    scaleY = 1.5;
    scale = "scale(" + scaleX + ", " + scaleY + ")";

    inverseScaleX = 2/scaleX;
    inverseScaleY = 1;

    var bandPad = 20;
    if (!this.config.showBandLabels) {
      chrIndex += 2;
      bandPad = 15;
    }
    cx = chrMargin + (chrWidth-bandPad)*(chrIndex - 2);
    cy = cx + 5;

    if (!this.config.showBandLabels) {
      cx += bandPad;
      cy += bandPad;
    }

    verticalTransform = (
      "rotate(90, " + cx + ", " + cy + ")" +
      scale
    )
    horizontalTransform = "";

  }

  inverseScale = "scale(" + inverseScaleX + "," + inverseScaleY + ")";

  if (currentOrientation != "vertical") {

    if (initOrientation == "horizontal") {
      otherChrs.style("display", "none");

    }

    chr.selectAll(".annot>path")
      .attr("transform", (initOrientation == "vertical" ? "" : inverseScale));

    chr
      .attr("data-orientation", "vertical")
      .transition()
      .attr("transform", verticalTransform)
      .each("end", function() {

        if (initOrientation == "vertical") {
          scale = "";
        } else {
          scale = {"x": inverseScaleY, "y": inverseScaleX};
        }

        ideo.rotateBandLabels(chr, chrIndex, scale);
        ideo.rotateChromosomeLabels(chr, chrIndex, "horizontal", scale);

        if (initOrientation == "vertical") {
          otherChrs.style("display", "");
        }

      })

  } else {

    chr.attr("data-orientation", "");

    if (initOrientation == "vertical") {
      otherChrs.style("display", "none");
    }

    chr.selectAll(".annot>path")
      .transition()
      .attr("transform", (initOrientation == "vertical" ? inverseScale : ""));

    chr
      .transition()
      .attr("transform", horizontalTransform)
      .each("end", function() {

        if (initOrientation == "horizontal") {
          if (currentOrientation == "vertical") {
            inverseScale = {"x": 1, "y": 1};
          } else {
            inverseScale = "";
          }
        } else {
          inverseScale = {"x": inverseScaleX, "y": inverseScaleY};
        }

        ideo.rotateBandLabels(chr, chrIndex, inverseScale);
        ideo.rotateChromosomeLabels(chr, chrIndex, "", inverseScale);

        if (initOrientation == "horizontal") {
          otherChrs.style("display", "");
        }

      })


  }
}



/**
* Converts base pair coordinates to pixel offsets.
* Bp-to-pixel scales differ among cytogenetic bands.
*/
Ideogram.prototype.convertBpToPx = function(chr, bp) {

  var i, band, bpToIscnScale, iscn, px;

  for (i = 0; i < chr.bands.length; i++) {
    band = chr.bands[i];
    if (bp >= band.bp.start && bp <= band.bp.stop) {

      bpToIscnScale = (band.iscn.stop - band.iscn.start)/(band.bp.stop - band.bp.start);
      iscn = band.iscn.start + (bp - band.bp.start) * bpToIscnScale;

      px = 30 + band.px.start + (band.px.width * (iscn - band.iscn.start)/(band.iscn.stop - band.iscn.start))

      return px;
    }
  }

  throw new Error(
    "Base pair out of range.  " +
    "bp: " + bp + "; length of chr" + chr.name + ": " + band.bp.stop
  );

}

/**
* Converts base pair coordinates to pixel offsets.
* Bp-to-pixel scales differ among cytogenetic bands.
*/
Ideogram.prototype.convertPxToBp = function(chr, px) {

  var i, band, prevBand, bpToIscnScale, iscn;

  for (i = 0; i < chr.bands.length; i++) {
    band = chr.bands[i];
    if (px >= band.px.start && px <= band.px.stop) {

      pxToIscnScale = (band.iscn.stop - band.iscn.start)/(band.px.stop - band.px.start);
      iscn = band.iscn.start + (px - band.px.start) * pxToIscnScale;

      bp = band.bp.start + ((band.bp.stop - band.bp.start) * (iscn - band.iscn.start)/(band.iscn.stop - band.iscn.start))

      return Math.round(bp);
    }
  }

  throw new Error(
    "Pixel out of range.  " +
    "px: " + bp + "; length of chr" + chr.name + ": " + band.px.stop
  );

}

/**
* Draws a trapezoid connecting a genomic range on
* one chromosome to a genomic range on another chromosome;
* a syntenic region.
*/
Ideogram.prototype.drawSynteny = function(syntenicRegions) {

  var t0 = new Date().getTime();

  var r1, r2,
      c1Box, c2Box,
      chr1Plane, chr2Plane,
      polygon,
      region,
      syntenies, synteny,
      i, svg, color, opacity,
      regionID;

  syntenies = d3.select("svg")
    .append("g")
    .attr("class", "synteny");

  for (i = 0; i < syntenicRegions.length; i++) {

    regions = syntenicRegions[i];

    r1 = regions.r1;
    r2 = regions.r2;

    color = "#CFC";
    if ("color" in regions) {
      color = regions.color;
    }

    opacity = 1;
    if ("opacity" in regions) {
      opacity = regions.opacity;
    }

    r1.startPx = this.convertBpToPx(r1.chr, r1.start);
    r1.stopPx = this.convertBpToPx(r1.chr, r1.stop);
    r2.startPx = this.convertBpToPx(r2.chr, r2.start);
    r2.stopPx = this.convertBpToPx(r2.chr, r2.stop);

    c1Box = document.querySelectorAll("#" + r1.chr.id + " path")[0].getBBox();
    c2Box = document.querySelectorAll("#" + r2.chr.id + " path")[0].getBBox();

    chr1Plane = c1Box.y - 30
    chr2Plane = c2Box.y - 29;

    regionID = (
      r1.chr.id + "_" + r1.start + "_" + r1.stop + "_" +
      "__" +
      r2.chr.id + "_" + r2.start + "_" + r2.stop
    )

    syntenicRegion = syntenies.append("g")
      .attr("class", "syntenicRegion")
      .attr("id", regionID)
      .on("click", function() {

        var activeRegion = this;
        var others = d3.selectAll(".syntenicRegion")
          .filter(function(d, i) {
            return (this !== activeRegion);
          })

        others.classed("hidden", !others.classed("hidden"))

      })
      .on("mouseover", function() {
        var activeRegion = this;
        d3.selectAll(".syntenicRegion")
          .filter(function(d, i) {
            return (this !== activeRegion);
          })
          .classed("ghost", true)
      })
      .on("mouseout", function() {
        d3.selectAll(".syntenicRegion").classed("ghost", false)
      })


    syntenicRegion.append("polygon")
      .attr("points",
        chr1Plane + ', ' + r1.startPx + ' ' +
        chr1Plane + ', ' + r1.stopPx + ' ' +
        chr2Plane + ', ' + r2.stopPx + ' ' +
        chr2Plane + ', ' + r2.startPx
      )
      .attr('style', "fill: " + color + "; fill-opacity: " + opacity)

    syntenicRegion.append("line")
      .attr("class", "syntenyBorder")
      .attr("x1", chr1Plane)
      .attr("x2", chr2Plane)
      .attr("y1", r1.startPx)
      .attr("y2", r2.startPx)

    syntenicRegion.append("line")
      .attr("class", "syntenyBorder")
      .attr("x1", chr1Plane)
      .attr("x2", chr2Plane)
      .attr("y1", r1.stopPx)
      .attr("y2", r2.stopPx)
  }

  var t1 = new Date().getTime();
  if (this.debug) {
    console.log("Time in drawSyntenicRegions: " + (t1 - t0) + " ms");
  }
}

/**
* Proccesses genome annotation data.
* Genome annotations represent features like a gene, SNP, etc. as
* a small graphical object on or beside a chromosome.
* Converts raw annotation data from server, which is structured as
* an array of arrays, into a more verbose data structure consisting
* of an array of objects.
* Also adds pixel offset information.
*/
Ideogram.prototype.processAnnotData = function(rawAnnots) {

  var i, j, annot, annots, rawAnnot,
      chr, start, stop,
      chrModel,
      startPx, stopPx, px,
      trackIndex, color,
      ideo = this;

  annots = [];

  for (i = 0; i < rawAnnots.length; i++) {
    annotsByChr = rawAnnots[i]

    annots.push({"chr": annotsByChr.chr, "annots": []});

    for (j = 0; j < annotsByChr.annots.length; j++) {

      chr = annotsByChr.chr;
      ra = annotsByChr.annots[j];

      start = ra[1];
      stop = ra[2] + start;

      chrModel = ideo.chromosomes["9606"][chr]

      startPx = ideo.convertBpToPx(chrModel, start);
      stopPx = ideo.convertBpToPx(chrModel, stop);

      px = Math.round((startPx + stopPx)/2) - 28;

      // TODO: Make color configurable
      color = "#F00";
      if (ideo.config.annotationTracks) {
        trackIndex = ra[3]
        color = ideo.config.annotationTracks[trackIndex].color;
      } else {
        trackIndex = 0;
      }

      annot = {
        id: ra[0],
        chrIndex: i,
        start: start,
        stop: stop,
        px: px,
        color: color,
        trackIndex: trackIndex
      }

      annots[i]["annots"].push(annot)
    }
  }

  return annots;

}

/*
* Can be used for bar chart or sparkline
*/
Ideogram.prototype.getHistogramBars = function(annots) {

  var t0 = new Date().getTime();

  var i, j, chrs, chr,
      chrModels, chrPxStop, px,
      chrAnnots, annot, start, stop,
      bars, bar, barPx, nextBarPx, barIndex, barWidth,
      maxAnnotsPerBar, barHeight,
      ideo = this;

  bars = [];

  barWidth = ideo.config.barWidth;

  chrModels = ideo.chromosomes[ideo.config.taxid];

  for (chr in chrModels) {
    chrModel = chrModels[chr];
    chrIndex = chrModel.chrIndex
    lastBand = chrModel["bands"][chrModel["bands"].length - 1]
    chrPxStop = lastBand.px.stop;
    numBins = Math.round(chrPxStop / barWidth);
    bar = {"chr": chr, "annots": []}
    for (i = 0; i < numBins; i++) {
      px = i*barWidth - ideo.bump;
      bp = ideo.convertPxToBp(chrModel, px + ideo.bump);
      bar["annots"].push({"bp": bp, "px": px, "count": 0, "chrIndex": chrIndex, "color": "#F00"});
    }
    bars.push(bar);
  }

  for (chr in annots) {
    chrAnnots = annots[chr].annots;
    chrName = annots[chr].chr;
    chrModel = chrModels[chrName];
    chrIndex = chrModel.chrIndex;
    barAnnots = bars[chrIndex - 1]["annots"];
    for (i = 0; i < chrAnnots.length; i++) {
      annot = chrAnnots[i];
      px = annot.px;
      for (j = 0; j < barAnnots.length - 1; j++) {
        barPx = barAnnots[j].px;
        nextBarPx = barAnnots[j + 1].px;
        if (px > barPx && px < nextBarPx) {
          bars[chrIndex - 1]["annots"][j]["count"] += 1;
          break;
        }
      }
    }
  }

  maxAnnotsPerBar = 0;
  for (i = 0; i < bars.length; i++) {
    annots = bars[i]["annots"];
    for (j = 0; j < annots.length; j++) {
      barCount = annots[j]["count"];
      if (barCount > maxAnnotsPerBar) {
        maxAnnotsPerBar = barCount;
      }
    }
  }

  // Set each bar's height to be proportional to
  // the height of the bar with the most annotations
  for (i = 0; i < bars.length; i++) {
    annots = bars[i]["annots"];
    for (j = 0; j < annots.length; j++) {
      barCount = annots[j]["count"];
      height = (barCount/maxAnnotsPerBar) * ideo.config.chrMargin;
      //console.log(height)
      bars[i]["annots"][j]["height"] = height;
    }
  }

  var t1 = new Date().getTime();
  if (this.debug) {
    console.log("Time spent in getHistogramBars: " + (t1 - t0) + " ms");
  }

  return bars;

}


/**
* Draws genome annotations on chromosomes.
* Annotations can be rendered as either overlaid directly
* on a chromosome, or along one or more "tracks"
* running parallel to each chromosome.
*/
Ideogram.prototype.drawAnnots = function(annots) {

  var chrMargin, chrWidth, layout,
      annotHeight, triangle, chrAnnot,
      x1, x2, y1, y2,
      ideo = this;

  chrMargin = this.config.chrMargin;
  chrWidth = this.config.chrWidth;

  layout = "tracks";
  if (this.config.annotationsLayout) {
    layout = this.config.annotationsLayout;
  }

  if (layout === "histogram") {
    annots = ideo.getHistogramBars(annots)
  }

  annotHeight = this.config.annotationHeight;
  triangle = 'l -' + annotHeight + ' ' + (2*annotHeight) + ' l ' + (2*annotHeight) + ' 0 z';

  chrAnnot = d3.selectAll(".chromosome")
    .data(annots)
      .selectAll("path.annot")
      .data(function(d) {
        return d["annots"]}
      )
      .enter()

  if (layout === "tracks") {

    chrAnnot
      .append("g")
      .attr("id", function(d, i) { return d.id; })
      .attr("class", "annot")
      .attr("transform", function(d) {
        var y = (d.chrIndex + 1) * chrMargin + chrWidth + (d.trackIndex * annotHeight * 2);
        return "translate(" + d.px + "," + y + ")";
      })
      .append("path")
      .attr("d", "m0,0" + triangle)
      .attr("fill", function(d) { return d.color })

    } else if (layout === "overlay") {
      // Overlaid annotations appear directly on chromosomes

      chrAnnot.append("polygon")
        .attr("id", function(d, i) { return d.id; })
        .attr("class", "annot")
        .attr("points", function(d) {

          x1 = d.px - 0.5;
          x2 = d.px + 0.5;
          y1 = (d.chrIndex + 1) * (chrMargin) + chrWidth;
          y2 = (d.chrIndex + 1) * (chrMargin)

          return (
            x1 + "," + y1 + " " +
            x2 + "," + y1 + " " +
            x2 + "," + y2 + " " +
            x1 + "," + y2
          );

        })
        .attr("fill", function(d) { return d.color })

    } else if (layout === "histogram") {

      chrAnnot.append("polygon")
        //.attr("id", function(d, i) { return d.id; })
        .attr("class", "annot")
        .attr("points", function(d) {

          x1 = d.px + ideo.bump;
          x2 = d.px + ideo.config.barWidth + ideo.bump;
          y1 = (d.chrIndex) * (chrMargin) + chrWidth;
          y2 = (d.chrIndex) * (chrMargin) + chrWidth + d.height;

          var thisChrWidth = ideo.chromosomesArray[d.chrIndex - 1].width;

          if (x2 > thisChrWidth) {
            x2 = thisChrWidth;
          }

          return (
            x1 + "," + y1 + " " +
            x2 + "," + y1 + " " +
            x2 + "," + y2 + " " +
            x1 + "," + y2
          );

        })
        .attr("fill", function(d) { return d.color })

    }

  if (ideo.onDrawAnnotsCallback) {
    ideo.onDrawAnnotsCallback();
  }
}


Ideogram.prototype.putChromosomesInRows = function() {

    var ideo = this,
        rows = ideo.config.rows,
        chrs,
        chrsPerRow,
        numChromosomes,
        rowIndex, rowIndexStop,
        riCorrection,
        rowHeight, chrIndex, chrWidth, chrMargin;

    numChromosomes = ideo.config.chromosomes[ideo.config.taxid].length;
    chrsPerRow = Math.floor(numChromosomes/rows);

    riCorrection = 0;
    if (d3.select("svg > *")[0][0].tagName !== "g") {
      // Accounts for cross-browser differences in handling of nth-child
      riCorrection = 2;
    }

    for (var i = 1; i < rows; i++) {

      rowIndex = (chrsPerRow * i) + 1 + riCorrection;
      rowIndexStop = rowIndex + chrsPerRow;
      range = "nth-child(n+" + rowIndex + "):nth-child(-n+" + rowIndexStop + ")";

      rowHeight = ideo.config.chrHeight + 20;

      chrIndex = rowIndex + 1 - riCorrection;
      chrWidth = ideo.config.chrWidth;
      chrMargin = ideo.config.chrMargin * chrIndex;

      if (!ideo.config.showBandLabels) {
        chrIndex += 2;
      }

      if (ideo.config.showChromosomeLabels) {
        rowHeight += 12; // TODO: Account for variable font size
      }

      // Similar to "tPadding" in other contexts
      rowWidth = (chrMargin + (chrWidth-4)*(chrIndex)) + 8;

      d3.selectAll("#ideogram .chromosome:" + range)
        .attr("transform", function(d, j) {

          var currentTransform, translation;

          currentTransform = d3.select(this).attr("transform");
          translation = "translate(" + rowHeight + ", " + rowWidth + ")";

          return currentTransform + translation;
        });
    }

}

Ideogram.prototype.onBrushMove = function() {
  call(this.onBrushMoveCallback);
}

Ideogram.prototype.createBrush = function(from, to) {

  var ideo = this,
      width = ideo.config.chrWidth + 6.5,
      length = ideo.config.chrHeight,
      chr = ideo.chromosomesArray[0],
      chrLengthBp = chr.bands[chr.bands.length - 1].bp.stop,
      x, x0, x1,
      y,
      domain = [0],
      range = [0],
      band;

  for (var i = 0; i < chr.bands.length; i++) {
    band = chr.bands[i];
    domain.push(band.bp.stop);
    range.push(band.px.stop);
  }

  x = d3.scale.linear().domain(domain).range(range);
  y = d3.select(".band")[0][0].getBBox().y - 3.25;

  if (typeof from === "undefined") {
    from = Math.floor(chrLengthBp/10);
  }

  if (typeof right === "undefined") {
    to = Math.ceil(from*2);
  }

  x0 = from;
  x1 = to;

  ideo.selectedRegion = {"from": from, "to": to, "extent": (to - from)};

  ideo.brush = d3.svg.brush()
    .x(x)
    .extent([x0, x1])
    .on("brush", onBrushMove);

  var brushg = d3.select("#ideogram").append("g")
    .attr("class", "brush")
    .attr("transform", "translate(0, " + y + ")")
    .call(ideo.brush);

  brushg.selectAll("rect")
      .attr("height", width);

  function onBrushMove() {
    var extent = ideo.brush.extent(),
        from = Math.floor(extent[0]),
        to = Math.ceil(extent[1]);
    ideo.selectedRegion = {"from": from, "to": to, "extent": (to - from)};

    if (ideo.onBrushMove) {
      ideo.onBrushMoveCallback();
    }
    //console.log(ideo.selectedRegion)
  }

}

/**
* Called when Ideogram has finished initializing.
* Accounts for certain ideogram properties not being set until
* asynchronous requests succeed, etc.
*/
Ideogram.prototype.onLoad = function() {
  call(this.onLoadCallback);
}

Ideogram.prototype.onDrawAnnots = function() {
  call(this.onDrawAnnotsCallback);
}


Ideogram.prototype.getBandColorGradients = function() {

  var color, colors,
      stain,
      gradients = "";

  colors = [
    ["gneg", "#FFF", "#FFF", "#DDD"],
    ["gpos25", "#C8C8C8", "#DDD", "#BBB"],
    ["gpos33", "#BBB", "#BBB", "#AAA"],
    ["gpos50", "#999", "#AAA", "#888"],
    ["gpos66", "#888", "#888", "#666"],
    ["gpos75", "#777", "#777", "#444"],
    ["gpos100", "#444", "#666", "#000"],
    ["acen", "#FEE", "#FEE", "#FDD"]
  ]

  for (var i = 0; i < colors.length; i++) {
    stain = colors[i][0];
    color1 = colors[i][1];
    color2 = colors[i][2];
    color3 = colors[i][3];
    gradients +=
      '<linearGradient id="' + stain + '" x1="0%" y1="0%" x2="0%" y2="100%">';
    if (stain == "gneg") {
      gradients +=
        '<stop offset="70%" stop-color="' + color2 + '" />' +
        '<stop offset="95%" stop-color="' + color3 + '" />' +
        '<stop offset="100%" stop-color="' + color1 + '" />';
    } else {
      gradients +=
        '<stop offset="5%" stop-color="' + color1 + '" />' +
        '<stop offset="15%" stop-color="' + color2 + '" />' +
        '<stop offset="60%" stop-color="' + color3 + '" />';
    }
    gradients +=
      '</linearGradient>';
  }

  gradients +=
    '<pattern id="stalk" width="2" height="1" patternUnits="userSpaceOnUse" ' +
      'patternTransform="rotate(30 0 0)">' +
      '<rect x="0" y="0" width="10" height="2" fill="#CCE" /> ' +
       '<line x1="0" y1="0" x2="0" y2="100%" style="stroke:#88B; stroke-width:0.7;" />' +
    '</pattern>' +
    '<pattern id="gvar" width="2" height="1" patternUnits="userSpaceOnUse" ' +
      'patternTransform="rotate(-30 0 0)">' +
      '<rect x="0" y="0" width="10" height="2" fill="#DDF" /> ' +
       '<line x1="0" y1="0" x2="0" y2="100%" style="stroke:#99C; stroke-width:0.7;" />' +
    '</pattern>';

  gradients = "<defs>" + gradients + "</defs>";
  css = "<style>" +
    '.gneg {fill: url("#gneg")} ' +
    '.gpos25 {fill: url("#gpos25")} ' +
    '.gpos33 {fill: url("#gpos33")} ' +
    '.gpos50 {fill: url("#gpos50")} ' +
    '.gpos66 {fill: url("#gpos66")} ' +
    '.gpos75 {fill: url("#gpos75")} ' +
    '.gpos100 {fill: url("#gpos100")} ' +
    '.acen {fill: url("#acen")} ' +
    '.stalk {fill: url("#stalk")} ' +
    '.gvar {fill: url("#gvar")} ' +
  '</style>';
  gradients = css + gradients;

  //alert(gradients)

  return gradients;
}


/**
* Initializes an ideogram.
* Sets some high-level properties based on instance configuration,
* fetches band and annotation data if needed, and
* writes an SVG element to the document to contain the ideogram
*
*/
Ideogram.prototype.init = function() {

  var bandDataFile,
      isMultiOrganism = (this.config.multiorganism === true),
      taxid, taxids, i, svgClass,
      chrs, numChromosomes;

  var ideo = this;

  var t0 = new Date().getTime();

  if (isMultiOrganism == false) {
    if (typeof this.config.taxid == "undefined") {
      ideo.config.taxid = "9606";
    }
    taxid = this.config.taxid;
    taxids = [taxid];
    this.config.taxids = taxids;
    chrs = this.config.chromosomes.slice();
    ideo.config.chromosomes = {};
    ideo.config.chromosomes[taxid] = chrs;
    numChromosomes = this.config.chromosomes[taxid].length;
  } else {
    ideo.coordinateSystem = "bp";
    taxids = this.config.taxids;
    numChromosomes = 0;
    for (i = 0; i < taxids.length; i++) {
      taxid = taxids[i];
      numChromosomes += ideo.config.chromosomes[taxid].length;
    }
  }

  if (ideo.config.annotationsPath) {
    d3.json(
      ideo.config.annotationsPath, // URL
      function(data) { // Callback
        ideo.rawAnnots = data.annots;
      }
    );
  }

  svgClass = "";
  if (ideo.config.showChromosomeLabels) {
    if (ideo.config.orientation == "horizontal") {
      svgClass += "labeledLeft ";
    } else {
      svgClass += "labeled ";
    }
  }

  if (
    this.config.annotationsLayout &&
    this.config.annotationsLayout === "overlay"
  ) {
    svgClass += "faint"
  }

<<<<<<< HEAD
  var ideoHeight;

  if (ideo.config.orientation === "vertical") {
    ideoHeight = ideo.config.chrHeight + 30;
    if (ideo.config.rows > 1) {
      ideoHeight = ideo.config.rows * (ideoHeight - 30)
    }
  } else {
    ideoHeight = ideo.config.chrMargin * chrs.length + 30;
=======
  var ideoHeight = this.config.chrHeight + 40;
  if (this.config.rows > 1) {
    ideoHeight = this.config.rows * (ideoHeight - 40)
>>>>>>> 197936ce
  }

  var gradients = ideo.getBandColorGradients();

  var svg = d3.select(this.config.container)
    .append("svg")
      .attr("id", "ideogram")
      .attr("class", svgClass)
      .attr("width", "97%")
      .attr("height", ideoHeight)
      .html(gradients)

  var bandsArray = [],
      maxLength = 0,
      numBandDataResponses = 0,
      resolution = this.config.resolution;


  for (i = 0; i < taxids.length; i++) {
    taxid = taxids[i];

    bandDataFileNames = {
      9606: "ideogram_9606_GCF_000001305.14_" + resolution + "_V1",
      10090: "ideogram_10090_GCF_000000055.19_NA_V2"
    }

    if (typeof chrBands === "undefined") {

      d3.xhr("../data/bands/ncbi/" + bandDataFileNames[taxid])
        .on("beforesend", function(data) {
          // Ensures correct taxid is processed in response callback; using
          // simply 'taxid' variable gives the last *requested* taxid, which
          // fails when dealing with multiple taxa.
          data.taxid = taxid;
        })
        .get(function(error, data) {
          ideo.bandData[data.taxid] = data.response;
          numBandDataResponses += 1;

          if (numBandDataResponses == taxids.length) {
            processBandData();
          }
        }
      )
    } else {
      ideo.bandData["9606"] = chrBands;
      processBandData();
    }

  }

  /*
  * Completes default ideogram initialization
  * by calling downstream functions to
  * process raw band data into full JSON objects,
  * render chromosome and cytoband figures and labels,
  * apply initial graphical transformations,
  * hide overlapping band labels, and
  * execute callbacks defined by client code
  */
  function processBandData() {

    var j, k, chromosome, bands, chromosomeModel,
        chrLength,
        bandData,
        stopType,
        taxids = ideo.config.taxids;

    bandsArray = [];
    maxLength = 0;

    var t0_b = new Date().getTime();
    for (j = 0; j < taxids.length; j++) {

      taxid = taxids[j];
      bandData = ideo.bandData[taxid];

      chrs = ideo.config.chromosomes[taxid];

      for (k = 0; k < chrs.length; k++) {

        chromosome = chrs[k];
        bands = ideo.getBands(bandData, chromosome, taxid);
        bandsArray.push(bands);

        chrLength = {
          "iscn": bands[bands.length - 1].iscn.stop,
          "bp": bands[bands.length - 1].bp.stop
        }

        if (chrLength.iscn > ideo.maxLength.iscn) {
          ideo.maxLength.iscn = chrLength.iscn;
        }

        if (chrLength.bp > ideo.maxLength.bp) {
          ideo.maxLength.bp = chrLength.bp;
        }
      }
    }
    var t1_b = new Date().getTime();
    if (this.debug) {
      console.log("Time in getBands: " + (t1_b - t0_b) + " ms")
    }

    var chrIndex = 0;

    var t0_a = new Date().getTime();

    for (j = 0; j < taxids.length; j++) {

      taxid = taxids[j];
      chrs = ideo.config.chromosomes[taxid];

      ideo.chromosomes[taxid] = {}

      for (k = 0; k < chrs.length; k++) {

        bands = bandsArray[chrIndex];

        chrIndex += 1;

        chromosome = chrs[k];
        chromosomeModel = ideo.getChromosomeModel(bands, chromosome, taxid, chrIndex);

        ideo.chromosomes[taxid][chromosome] = chromosomeModel;
        ideo.chromosomesArray.push(chromosomeModel);

        ideo.drawChromosome(chromosomeModel, chrIndex);

      }


      if (ideo.config.showBandLabels === true) {
          ideo.drawBandLabels(ideo.chromosomes);
      }

    }

    chrIndex = 0;
    for (j = 0; j < taxids.length; j++) {
      taxid = taxids[j];
      chrs = ideo.config.chromosomes[taxid];
      for (k = 0; k < chrs.length; k++) {

        chrIndex += 1;

        chromosome = chrs[k];

        chrModel = ideo.chromosomes[taxid][chromosome];

        chr = d3.select("#chr" + chromosome + "-" + taxid);

        ideo.initTransformChromosome(chr, chrIndex);

      }

    }

    // Waits for potentially large annotation dataset
    // to be received by the client, then triggers annotation processing
    if (ideo.config.annotationsPath) {

      function pa() {
        if (typeof timeout !== "undefined") {
          window.clearTimeout(timeout);
        }
        ideo.annots = ideo.processAnnotData(ideo.rawAnnots);
        ideo.drawAnnots(ideo.annots);
      }

      if (ideo.rawAnnots) {
        pa();
      } else {
        (function checkAnnotData() {
          timeout = setTimeout(function() {
            if (!ideo.rawAnnots) {
              checkAnnotData();
            } else {
              pa();
            }
            },
            50
          )
        })();
      }
    }

    if (ideo.config.showBandLabels === true) {
      var bandsToShow = ideo.bandsToShow.join(",")

      // d3.selectAll resolves to querySelectorAll (QSA).
      // QSA takes a surprisingly long time to complete,
      // and scales with the number of selectors.
      // Most bands are hidden, so we can optimize by
      // Hiding all bands, then QSA'ing and displaying the
      // relatively few bands that are shown.
      var t0_c = new Date().getTime();
      d3.selectAll(".bandLabel, .bandLabelStalk").style("display", "none");
      d3.selectAll(bandsToShow).style("display", "")
      var t1_c = new Date().getTime();
      if (this.debug) {
        console.log("Time in showing bands: " + (t1_c - t0_c) + " ms");
      }

      if (ideo.config.orientation === "vertical") {
        for (var i = 0; i < ideo.chromosomesArray.length; i++) {
          ideo.rotateChromosomeLabels(d3.select("#" + ideo.chromosomesArray[i].id), i);
        }
      }

    }

    if (ideo.config.showChromosomeLabels === true) {
      ideo.drawChromosomeLabels(ideo.chromosomes);
    }

    if (ideo.config.rows > 1) {
      ideo.putChromosomesInRows();
    }

    if (ideo.config.brush === true) {
      ideo.createBrush();
    }


    var t1_a = new Date().getTime();
    if (this.debug) {
      console.log("Time in drawChromosome: " + (t1_a - t0_a) + " ms");
    }

    var t1 = new Date().getTime();
    if (this.debug) {
      console.log("Time constructing ideogram: " + (t1 - t0) + " ms");
    }

    if (ideo.onLoadCallback) {
      ideo.onLoadCallback();
    }

  };

}<|MERGE_RESOLUTION|>--- conflicted
+++ resolved
@@ -1832,7 +1832,6 @@
     svgClass += "faint"
   }
 
-<<<<<<< HEAD
   var ideoHeight;
 
   if (ideo.config.orientation === "vertical") {
@@ -1842,11 +1841,6 @@
     }
   } else {
     ideoHeight = ideo.config.chrMargin * chrs.length + 30;
-=======
-  var ideoHeight = this.config.chrHeight + 40;
-  if (this.config.rows > 1) {
-    ideoHeight = this.config.rows * (ideoHeight - 40)
->>>>>>> 197936ce
   }
 
   var gradients = ideo.getBandColorGradients();
