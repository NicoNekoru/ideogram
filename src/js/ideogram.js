/**
 * @fileoverview Core module of Ideogram.js, links all other modules
 * This file defines the Ideogram class, its constructor method, and its
 * static methods.  All instance methods are defined in other modules.
 *
 */

import * as d3selection from 'd3-selection';
import * as d3fetch from 'd3-fetch';
import * as d3brush from 'd3-brush';
import * as d3dispatch from 'd3-dispatch';
import {scaleLinear} from 'd3-scale';
import {max} from 'd3-array';

import version from './version';

<<<<<<< HEAD
import {configure, initDrawChromosomes, handleRotateOnClick, onLoad, init}
from './init';
=======
import {
  configure, initDrawChromosomes, onLoad, setOverflowScroll, init
} from './init';
>>>>>>> 4a8e526c

import {
  onLoadAnnots, onDrawAnnots, processAnnotData, restoreDefaultTracks,
  updateDisplayedTracks, initAnnotSettings, fetchAnnots, drawAnnots,
  getHistogramBars, drawHeatmaps, deserializeAnnotsForHeatmap, fillAnnots,
  drawProcessedAnnots, drawSynteny, startHideAnnotTooltipTimeout,
  showAnnotTooltip, onWillShowAnnotTooltip, setOriginalTrackIndexes
} from './annotations/annotations'

import {
  eutils, esearch, esummary, elink,
  getTaxidFromEutils, getOrganismFromEutils, getTaxids,
  getAssemblyAndChromosomesFromEutils
} from './services';

import {
  getBands, drawBandLabels, getBandColorGradients, processBandData,
  setBandsToShow, hideUnshownBandLabels
} from './bands';

import {onBrushMove, createBrush} from './brush';
import {drawSexChromosomes, setSexChromosomes} from './sex-chromosomes';
import {convertBpToPx, convertPxToBp} from './coordinate-converters';

import {
  assemblyIsAccession, getDataDir, getChromosomeModel,
  getChromosomePixels, drawChromosomeLabels, rotateChromosomeLabels,
  round, drawChromosome, appendHomolog, rotateAndToggleDisplay, getSvg,
  Object
} from './lib';

var d3 = Object.assign({}, d3selection, d3fetch, d3brush, d3dispatch);
d3.scaleLinear = scaleLinear;
d3.max = max;

export default class Ideogram {
  constructor(config) {

    // Functions from init.js
    this.configure = configure;
    this.initDrawChromosomes = initDrawChromosomes;
    this.onLoad = onLoad;
<<<<<<< HEAD
    this.handleRotateOnClick = handleRotateOnClick;
=======
    this.setOverflowScroll = setOverflowScroll;
>>>>>>> 4a8e526c
    this.init = init;

    // Functions from annotations.js
    this.onLoadAnnots = onLoadAnnots;
    this.onDrawAnnots = onDrawAnnots;
    this.processAnnotData = processAnnotData;
    this.restoreDefaultTracks = restoreDefaultTracks;
    this.updateDisplayedTracks = updateDisplayedTracks;
    this.initAnnotSettings = initAnnotSettings;
    this.fetchAnnots = fetchAnnots;
    this.drawAnnots = drawAnnots;
    this.getHistogramBars = getHistogramBars;
    this.drawHeatmaps = drawHeatmaps;
    this.deserializeAnnotsForHeatmap = deserializeAnnotsForHeatmap;
    this.fillAnnots = fillAnnots;
    this.drawProcessedAnnots = drawProcessedAnnots;
    this.drawSynteny = drawSynteny;
    this.startHideAnnotTooltipTimeout = startHideAnnotTooltipTimeout;
    this.showAnnotTooltip = showAnnotTooltip;
    this.onWillShowAnnotTooltip = onWillShowAnnotTooltip;
    this.setOriginalTrackIndexes = setOriginalTrackIndexes;

    // Variables and functions from services.js
    this.eutils = eutils;
    this.esearch = esearch;
    this.esummary = esummary;
    this.elink = elink;
    this.getTaxidFromEutils = getTaxidFromEutils;
    this.getOrganismFromEutils = getOrganismFromEutils;
    this.getTaxids = getTaxids;
    this.getAssemblyAndChromosomesFromEutils = getAssemblyAndChromosomesFromEutils;

    // Functions from bands.js
    this.getBands = getBands;
    this.drawBandLabels = drawBandLabels;
    this.getBandColorGradients = getBandColorGradients;
    this.processBandData = processBandData;
    this.setBandsToShow = setBandsToShow;
    this.hideUnshownBandLabels = hideUnshownBandLabels;

    // Functions from brush.js
    this.onBrushMove = onBrushMove;
    this.createBrush = createBrush;

    // Functions from sex-chromosomes.js
    this.drawSexChromosomes = drawSexChromosomes;
    this.setSexChromosomes = setSexChromosomes;

    // Functions from coordinate-converters.js
    this.convertBpToPx = convertBpToPx;
    this.convertPxToBp = convertPxToBp;

    // Functions from lib.js
    this.assemblyIsAccession = assemblyIsAccession;
    this.getDataDir = getDataDir;
    this.getChromosomeModel = getChromosomeModel;
    this.getChromosomePixels = getChromosomePixels;
    this.drawChromosomeLabels = drawChromosomeLabels;
    this.rotateChromosomeLabels = rotateChromosomeLabels;
    this.round = round;
    this.appendHomolog = appendHomolog;
    this.drawChromosome = drawChromosome;
    this.rotateAndToggleDisplay = rotateAndToggleDisplay;
    this.getSvg = getSvg;

    this.configure(config)
  }

  /**
   * Get the current version of Ideogram.js
   */
  static get version() {
    return version;
  }

  /**
  * Enable use of D3 in client apps, via "d3 = Ideogram.d3"
  */
  static get d3() {
    return d3;
  }

  /**
  * e.g. "Homo sapiens" -> "homo-sapiens"
  */
  static slugify(value) {
    return value.toLowerCase().replace(' ', '-');
  }

  /**
   * TODO: Create an 'es6-natural-sort' package for this in npm, such
   * that it can be pulled in via ES6 import.
   *
   * This function doesn't belong in Ideogram-specific code.
   *
   * From: https://github.com/overset/javascript-natural-sort
   */
  static naturalSort(a, b) {

    var q, r,
      c = /(^([+\-]?\d+(?:\.\d*)?(?:[eE][+\-]?\d+)?(?=\D|\s|$))|^0x[\da-fA-F]+$|\d+)/g,
      d = /^\s+|\s+$/g,
      e = /\s+/g,
      f = /(^([\w ]+,?[\w ]+)?[\w ]+,?[\w ]+\d+:\d+(:\d+)?[\w ]?|^\d{1,4}[\/\-]\d{1,4}[\/\-]\d{1,4}|^\w+, \w+ \d+, \d{4})/,
      g = /^0x[0-9a-f]+$/i,
      h = /^0/,
      i = function(a) {
        return (Ideogram.naturalSort.insensitive && (String(a)).toLowerCase() || String(a)).replace(d, "");
      },
      j = i(a),
      k = i(b),
      l = j.replace(c, "\0$1\0").replace(/\0$/, "").replace(/^\0/, "").split("\0"),
      m = k.replace(c, "\0$1\0").replace(/\0$/, "").replace(/^\0/, "").split("\0"),
      n = parseInt(j.match(g), 16) || l.length !== 1 && Date.parse(j),
      o = parseInt(k.match(g), 16) || n && k.match(f) && Date.parse(k) || null,
      p = function(a, b) {
        return (!a.match(h) || b == 1) && parseFloat(a) || a.replace(e, " ").replace(d, "") || 0;
      }; if (o) {
      if (n < o) {
        return -1;
      } if (n > o) {
        return 1;
      }
    } for (var s = 0, t = l.length, u = m.length, v = Math.max(t, u); s < v; s++) {
      if (q = p(l[s] || "", t), r = p(m[s] || "", u), isNaN(q) !== isNaN(r)) {
        return isNaN(q) ? 1 : -1;
      } if (/[^\x00-\x80]/.test(q + r) && q.localeCompare) {
        var w = q.localeCompare(r); return w / Math.abs(w);
      } if (q < r) {
        return -1;
      } if (q > r) {
        return 1;
      }
    }
  }

  /**
   * Sorts two chromosome objects by type and name
   * - Nuclear chromosomes come before non-nuclear chromosomes.
   * - Among nuclear chromosomes, use "natural sorting", e.g.
   *   numbers come before letters
   * - Among non-nuclear chromosomes, i.e. "MT" (mitochondrial DNA) and
   *   "CP" (chromoplast DNA), MT comes first
   *
   *
   * @param a Chromosome object "A"
   * @param b Chromosome object "B"
   * @returns {Number} JavaScript sort order indicator
   */
  static sortChromosomes(a, b) {
    var aIsNuclear = a.type === 'nuclear',
      bIsNuclear = b.type === 'nuclear',
      aIsCP = a.type === 'chloroplast',
      bIsCP = b.type === 'chloroplast',
      aIsMT = a.type === 'mitochondrion',
      bIsMT = b.type === 'mitochondrion';
    // aIsPlastid = aIsMT && a.name !== 'MT', // e.g. B1 in rice genome GCF_001433935.1
    // bIsPlastid = bIsMT && b.name !== 'MT';

    if (aIsNuclear && bIsNuclear) {
      return Ideogram.naturalSort(a.name, b.name);
    } else if (!aIsNuclear && bIsNuclear) {
      return 1;
    } else if (aIsMT && bIsCP) {
      return 1;
    } else if (aIsCP && bIsMT) {
      return -1;
    } else if (!aIsMT && !aIsCP && (bIsMT || bIsCP)) {
      return -1;
    }
  }
}<|MERGE_RESOLUTION|>--- conflicted
+++ resolved
@@ -14,14 +14,10 @@
 
 import version from './version';
 
-<<<<<<< HEAD
-import {configure, initDrawChromosomes, handleRotateOnClick, onLoad, init}
-from './init';
-=======
-import {
-  configure, initDrawChromosomes, onLoad, setOverflowScroll, init
+import {
+  configure, initDrawChromosomes, handleRotateOnClick, onLoad,
+  setOverflowScroll, init
 } from './init';
->>>>>>> 4a8e526c
 
 import {
   onLoadAnnots, onDrawAnnots, processAnnotData, restoreDefaultTracks,
@@ -64,11 +60,8 @@
     this.configure = configure;
     this.initDrawChromosomes = initDrawChromosomes;
     this.onLoad = onLoad;
-<<<<<<< HEAD
     this.handleRotateOnClick = handleRotateOnClick;
-=======
     this.setOverflowScroll = setOverflowScroll;
->>>>>>> 4a8e526c
     this.init = init;
 
     // Functions from annotations.js
