// Developed by Eric Weitz (https://github.com/eweitz)

// https://github.com/stefanpenner/es6-promise
(function(){"use strict";function t(t){return"function"==typeof t||"object"==typeof t&&null!==t}function e(t){return"function"==typeof t}function n(t){G=t}function r(t){Q=t}function o(){return function(){process.nextTick(a)}}function i(){return function(){B(a)}}function s(){var t=0,e=new X(a),n=document.createTextNode("");return e.observe(n,{characterData:!0}),function(){n.data=t=++t%2}}function u(){var t=new MessageChannel;return t.port1.onmessage=a,function(){t.port2.postMessage(0)}}function c(){return function(){setTimeout(a,1)}}function a(){for(var t=0;J>t;t+=2){var e=tt[t],n=tt[t+1];e(n),tt[t]=void 0,tt[t+1]=void 0}J=0}function f(){try{var t=require,e=t("vertx");return B=e.runOnLoop||e.runOnContext,i()}catch(n){return c()}}function l(t,e){var n=this,r=new this.constructor(p);void 0===r[rt]&&k(r);var o=n._state;if(o){var i=arguments[o-1];Q(function(){x(o,r,i,n._result)})}else E(n,r,t,e);return r}function h(t){var e=this;if(t&&"object"==typeof t&&t.constructor===e)return t;var n=new e(p);return g(n,t),n}function p(){}function _(){return new TypeError("You cannot resolve a promise with itself")}function d(){return new TypeError("A promises callback cannot return that same promise.")}function v(t){try{return t.then}catch(e){return ut.error=e,ut}}function y(t,e,n,r){try{t.call(e,n,r)}catch(o){return o}}function m(t,e,n){Q(function(t){var r=!1,o=y(n,e,function(n){r||(r=!0,e!==n?g(t,n):S(t,n))},function(e){r||(r=!0,j(t,e))},"Settle: "+(t._label||" unknown promise"));!r&&o&&(r=!0,j(t,o))},t)}function b(t,e){e._state===it?S(t,e._result):e._state===st?j(t,e._result):E(e,void 0,function(e){g(t,e)},function(e){j(t,e)})}function w(t,n,r){n.constructor===t.constructor&&r===et&&constructor.resolve===nt?b(t,n):r===ut?j(t,ut.error):void 0===r?S(t,n):e(r)?m(t,n,r):S(t,n)}function g(e,n){e===n?j(e,_()):t(n)?w(e,n,v(n)):S(e,n)}function A(t){t._onerror&&t._onerror(t._result),T(t)}function S(t,e){t._state===ot&&(t._result=e,t._state=it,0!==t._subscribers.length&&Q(T,t))}function j(t,e){t._state===ot&&(t._state=st,t._result=e,Q(A,t))}function E(t,e,n,r){var o=t._subscribers,i=o.length;t._onerror=null,o[i]=e,o[i+it]=n,o[i+st]=r,0===i&&t._state&&Q(T,t)}function T(t){var e=t._subscribers,n=t._state;if(0!==e.length){for(var r,o,i=t._result,s=0;s<e.length;s+=3)r=e[s],o=e[s+n],r?x(n,r,o,i):o(i);t._subscribers.length=0}}function M(){this.error=null}function P(t,e){try{return t(e)}catch(n){return ct.error=n,ct}}function x(t,n,r,o){var i,s,u,c,a=e(r);if(a){if(i=P(r,o),i===ct?(c=!0,s=i.error,i=null):u=!0,n===i)return void j(n,d())}else i=o,u=!0;n._state!==ot||(a&&u?g(n,i):c?j(n,s):t===it?S(n,i):t===st&&j(n,i))}function C(t,e){try{e(function(e){g(t,e)},function(e){j(t,e)})}catch(n){j(t,n)}}function O(){return at++}function k(t){t[rt]=at++,t._state=void 0,t._result=void 0,t._subscribers=[]}function Y(t){return new _t(this,t).promise}function q(t){var e=this;return new e(I(t)?function(n,r){for(var o=t.length,i=0;o>i;i++)e.resolve(t[i]).then(n,r)}:function(t,e){e(new TypeError("You must pass an array to race."))})}function F(t){var e=this,n=new e(p);return j(n,t),n}function D(){throw new TypeError("You must pass a resolver function as the first argument to the promise constructor")}function K(){throw new TypeError("Failed to construct 'Promise': Please use the 'new' operator, this object constructor cannot be called as a function.")}function L(t){this[rt]=O(),this._result=this._state=void 0,this._subscribers=[],p!==t&&("function"!=typeof t&&D(),this instanceof L?C(this,t):K())}function N(t,e){this._instanceConstructor=t,this.promise=new t(p),this.promise[rt]||k(this.promise),I(e)?(this._input=e,this.length=e.length,this._remaining=e.length,this._result=new Array(this.length),0===this.length?S(this.promise,this._result):(this.length=this.length||0,this._enumerate(),0===this._remaining&&S(this.promise,this._result))):j(this.promise,U())}function U(){return new Error("Array Methods must be provided an Array")}function W(){var t;if("undefined"!=typeof global)t=global;else if("undefined"!=typeof self)t=self;else try{t=Function("return this")()}catch(e){throw new Error("polyfill failed because global object is unavailable in this environment")}var n=t.Promise;(!n||"[object Promise]"!==Object.prototype.toString.call(n.resolve())||n.cast)&&(t.Promise=pt)}var z;z=Array.isArray?Array.isArray:function(t){return"[object Array]"===Object.prototype.toString.call(t)};var B,G,H,I=z,J=0,Q=function(t,e){tt[J]=t,tt[J+1]=e,J+=2,2===J&&(G?G(a):H())},R="undefined"!=typeof window?window:void 0,V=R||{},X=V.MutationObserver||V.WebKitMutationObserver,Z="undefined"==typeof self&&"undefined"!=typeof process&&"[object process]"==={}.toString.call(process),$="undefined"!=typeof Uint8ClampedArray&&"undefined"!=typeof importScripts&&"undefined"!=typeof MessageChannel,tt=new Array(1e3);H=Z?o():X?s():$?u():void 0===R&&"function"==typeof require?f():c();var et=l,nt=h,rt=Math.random().toString(36).substring(16),ot=void 0,it=1,st=2,ut=new M,ct=new M,at=0,ft=Y,lt=q,ht=F,pt=L;L.all=ft,L.race=lt,L.resolve=nt,L.reject=ht,L._setScheduler=n,L._setAsap=r,L._asap=Q,L.prototype={constructor:L,then:et,"catch":function(t){return this.then(null,t)}};var _t=N;N.prototype._enumerate=function(){for(var t=this.length,e=this._input,n=0;this._state===ot&&t>n;n++)this._eachEntry(e[n],n)},N.prototype._eachEntry=function(t,e){var n=this._instanceConstructor,r=n.resolve;if(r===nt){var o=v(t);if(o===et&&t._state!==ot)this._settledAt(t._state,e,t._result);else if("function"!=typeof o)this._remaining--,this._result[e]=t;else if(n===pt){var i=new n(p);w(i,t,o),this._willSettleAt(i,e)}else this._willSettleAt(new n(function(e){e(t)}),e)}else this._willSettleAt(r(t),e)},N.prototype._settledAt=function(t,e,n){var r=this.promise;r._state===ot&&(this._remaining--,t===st?j(r,n):this._result[e]=n),0===this._remaining&&S(r,this._result)},N.prototype._willSettleAt=function(t,e){var n=this;E(t,void 0,function(t){n._settledAt(it,e,t)},function(t){n._settledAt(st,e,t)})};var dt=W,vt={Promise:pt,polyfill:dt};"function"==typeof define&&define.amd?define(function(){return vt}):"undefined"!=typeof module&&module.exports?module.exports=vt:"undefined"!=typeof this&&(this.ES6Promise=vt),dt()}).call(this);

// https://github.com/kristw/d3.promise
!function(a,b){"function"==typeof define&&define.amd?define(["d3"],b):"object"==typeof exports?module.exports=b(require("d3")):a.d3.promise=b(a.d3)}(this,function(a){var b=function(){function b(a,b){return function(){var c=Array.prototype.slice.call(arguments);return new Promise(function(d,e){var f=function(a,b){return a?void e(Error(a)):void d(b)};b.apply(a,c.concat(f))})}}var c={};return["csv","tsv","json","xml","text","html"].forEach(function(d){c[d]=b(a,a[d])}),c}();return a.promise=b,b});

// https://github.com/overset/javascript-natural-sort
function naturalSort(a,b){var q,r,c=/(^([+\-]?\d+(?:\.\d*)?(?:[eE][+\-]?\d+)?(?=\D|\s|$))|^0x[\da-fA-F]+$|\d+)/g,d=/^\s+|\s+$/g,e=/\s+/g,f=/(^([\w ]+,?[\w ]+)?[\w ]+,?[\w ]+\d+:\d+(:\d+)?[\w ]?|^\d{1,4}[\/\-]\d{1,4}[\/\-]\d{1,4}|^\w+, \w+ \d+, \d{4})/,g=/^0x[0-9a-f]+$/i,h=/^0/,i=function(a){return(naturalSort.insensitive&&(""+a).toLowerCase()||""+a).replace(d,"")},j=i(a),k=i(b),l=j.replace(c,"\0$1\0").replace(/\0$/,"").replace(/^\0/,"").split("\0"),m=k.replace(c,"\0$1\0").replace(/\0$/,"").replace(/^\0/,"").split("\0"),n=parseInt(j.match(g),16)||1!==l.length&&Date.parse(j),o=parseInt(k.match(g),16)||n&&k.match(f)&&Date.parse(k)||null,p=function(a,b){return(!a.match(h)||1==b)&&parseFloat(a)||a.replace(e," ").replace(d,"")||0};if(o){if(n<o)return-1;if(n>o)return 1}for(var s=0,t=l.length,u=m.length,v=Math.max(t,u);s<v;s++){if(q=p(l[s]||"",t),r=p(m[s]||"",u),isNaN(q)!==isNaN(r))return isNaN(q)?1:-1;if(/[^\x00-\x80]/.test(q+r)&&q.localeCompare){var w=q.localeCompare(r);return w/Math.abs(w)}if(q<r)return-1;if(q>r)return 1}}

/* Constructs a prototypal Ideogram class */
var Ideogram = function(config) {

  // Clone the config object, to allow multiple instantiations
  // without picking up prior ideogram's settings
  this.config = JSON.parse(JSON.stringify(config));
  /**
   * Color provider.
   * @private
   * @member {Color}
   */
  this._color = new Color(this.config);
  this._ploidy = new Ploidy(this.config);
  this._layout = Layout.getInstance(this.config, this);
  this._description = new PloidyDescription(this.config.ploidyDesc);

  this.debug = false;

  if (!this.config.ploidy) {
    this.config.ploidy = 1;
  }

  if (!this.config.bandDir) {
    this.config.bandDir = "../data/bands/";
  }

  if (!this.config.container) {
  	this.config.container = "body";
  }

  if (!this.config.resolution) {
    this.config.resolution = 850;
  }

  if ("showChromosomeLabels" in this.config === false) {
    this.config.showChromosomeLabels = true;
  }

  if (!this.config.chrMargin) {
    this.config.chrMargin = 10;
  }

  if (!this.config.orientation) {
    var orientation = "vertical";
    this.config.orientation = orientation;
  }

  if (!this.config.chrHeight) {
      var chrHeight,
          container = this.config.container,
          rect = document.querySelector(container).getBoundingClientRect();

      if (orientation === "vertical") {
        chrHeight = rect.height;
      } else {
        chrHeight = rect.width;
      }

      if (container == "body") {
        chrHeight = 500;
      }
      this.config.chrHeight = chrHeight;
  }

  if (!this.config.chrWidth) {
    var chrWidth = 10,
        chrHeight = this.config.chrHeight;
    if (900 > chrHeight && chrHeight > 500) {
      chrWidth = Math.round(chrHeight / 40);
    } else if (chrHeight >= 900) {
      chrWidth = Math.round(chrHeight / 45);
    }
    this.config.chrWidth = chrWidth;
  }

  if (!this.config.showBandLabels) {
    this.config.showBandLabels = false;
  }

  if (!this.config.brush) {
    this.config.brush = false;
  }

  if (!this.config.rows) {
  	this.config.rows = 1;
  }

  this.bump = Math.round(this.config.chrHeight / 125);
  this.adjustedBump = false;
  if (this.config.chrHeight < 200) {
    this.adjustedBump = true;
    this.bump = 4;
  }

  if (config.showBandLabels) {
    this.config.chrMargin += 20;
  }

  if (config.chromosome) {
    this.config.chromosomes = [config.chromosome];
    if ("showBandLabels" in config === false) {
      this.config.showBandLabels = true;
    }
    if ("rotatable" in config === false) {
      this.config.rotatable = false;
    }
  }

  if (!this.config.showNonNuclearChromosomes) {
    this.config.showNonNuclearChromosomes = false;
  }

  this.initAnnotSettings();

  this.config.chrMargin = (
    this.config.chrMargin +
    this.config.chrWidth +
    this.config.annotTracksHeight * 2
  );

  if (config.onLoad) {
    this.onLoadCallback = config.onLoad;
  }

  if (config.onDrawAnnots) {
    this.onDrawAnnotsCallback = config.onDrawAnnots;
  }

  if (config.onBrushMove) {
    this.onBrushMoveCallback = config.onBrushMove;
  }

  this.coordinateSystem = "iscn";

  this.maxLength = {
    "bp": 0,
    "iscn": 0
  };


  // The E-Utilies In Depth: Parameters, Syntax and More:
  // https://www.ncbi.nlm.nih.gov/books/NBK25499/
  var eutils = "https://eutils.ncbi.nlm.nih.gov/entrez/eutils/";
  this.esearch = eutils + "esearch.fcgi?retmode=json";
  this.esummary = eutils + "esummary.fcgi?retmode=json";
  this.elink = eutils + "elink.fcgi?retmode=json";

  this.organisms = {
    "9606": {
      "commonName": "Human",
      "scientificName": "Homo sapiens",
      "scientificNameAbbr": "H. sapiens",
      "assemblies": { // technically, primary assembly unit of assembly
        "default": "GCF_000001305.14", // GRCh38
        "GRCh38": "GCF_000001305.14",
        "GRCh37": "GCF_000001305.13",
      }
    },
    "10090": {
      "commonName": "Mouse",
      "scientificName": "Mus musculus",
      "scientificNameAbbr": "M. musculus",
      "assemblies": {
        "default": "GCF_000000055.19"
      }
    },
    "7227": {
      "commonName": "Fly",
      "scientificName": "Drosophlia melanogaster",
      "scientificNameAbbr": "D. melanogaster"
    },
    "4641": {
      "commonName": "banana",
      "scientificName": "Musa acuminata",
      "scientificNameAbbr": "M. acuminata",
      "assemblies": {
          "default": "mock"
        }
    }
  };

  // A flat array of chromosomes
  // (this.chromosomes is an object of
  // arrays of chromosomes, keyed by organism)
  this.chromosomesArray = [];

  this.bandsToShow = [];

  this.chromosomes = {};
  this.numChromosomes = 0;
  this.bandData = {};

  this.init();

};

/**
* Gets chromosome band data from a
* TSV file, or, if band data is prefetched, from an array
*
* UCSC: #chrom chromStart  chromEnd  name  gieStain
* http://genome.ucsc.edu/cgi-bin/hgTables
*  - group: Mapping and Sequencing
*  - track: Chromosome Band (Ideogram)
*
* NCBI: #chromosome  arm band  iscn_start  iscn_stop bp_start  bp_stop stain density
* ftp://ftp.ncbi.nlm.nih.gov/pub/gdp/ideogram_9606_GCF_000001305.14_550_V1
*/
Ideogram.prototype.getBands = function(content, taxid, chromosomes) {

  var lines = {},
      delimiter, tsvLines, columns, line, stain, chr,
      i, prefetched, init, tsvLinesLength, source,
      start, stop, firstColumn;

  if (content.slice(0, 8) === "chrBands") {
    source = "native";
  }

  if (typeof chrBands === "undefined" && source !== "native") {
    delimiter = /\t/;
    tsvLines = content.split(/\r\n|\n/);
    init = 1;
  } else {
    delimiter = / /;
    if (source === "native") {
     tsvLines = eval(content);
    } else {
      tsvLines = content;
    }
    init = 0;
  }

  firstColumn = tsvLines[0].split(delimiter)[0];
  if (firstColumn == '#chromosome') {
    source = 'ncbi';
  } else if (firstColumn == '#chrom'){
    source = 'ucsc';
  } else {
    source = 'native';
  }

  tsvLinesLength = tsvLines.length;

  if (source === 'ncbi' || source === 'native') {
    for (i = init; i < tsvLinesLength; i++) {

      columns = tsvLines[i].split(delimiter);

      chr = columns[0];

      if (
        // If a specific set of chromosomes has been requested, and
        // the current chromosome
        typeof(chromosomes) !== "undefined" &&
        chromosomes.indexOf(chr) === -1
      ) {
        continue;
      }

      if (chr in lines === false) {
        lines[chr] = [];
      }

      stain = columns[7];
      if (columns[8]) {
        // For e.g. acen and gvar, columns[8] (density) is undefined
        stain += columns[8];
      }

      line = {
        "chr": chr,
        "bp": {
          "start": parseInt(columns[5], 10),
          "stop": parseInt(columns[6], 10)
        },
        "iscn": {
          "start": parseInt(columns[3], 10),
          "stop": parseInt(columns[4], 10)
        },
        "px": {
          "start": -1,
          "stop": -1,
          "width": -1
        },
        "name": columns[1] + columns[2],
        "stain": stain,
        "taxid": taxid
      };

      lines[chr].push(line);

    }
  } else if (source === 'ucsc') {
    for (i = init; i < tsvLinesLength; i++) {

      // #chrom chromStart  chromEnd  name  gieStain
      // e.g. for fly:
      // chr4	69508	108296	102A1	n/a
      columns = tsvLines[i].split(delimiter);

      if (columns[0] !== 'chr' + chromosomeName) {
        continue;
      }

      stain = columns[4];
      if (stain === 'n/a') {
        stain = 'gpos100';
      }
      start = parseInt(columns[1], 10);
      stop = parseInt(columns[2], 10);

      line = {
        "chr": columns[0].split('chr')[1],
        "bp": {
          "start": start,
          "stop": stop
        },
        "iscn": {
          "start": start,
          "stop": stop
        },
        "px": {
          "start": -1,
          "stop": -1,
          "width": -1
        },
        "name": columns[3],
        "stain": stain,
        "taxid": taxid
      };

      lines[chr].push(line);
    }
  }

  return lines;

};


/**
* Generates a model object for each chromosome
* containing information on its name, DOM ID,
* length in base pairs or ISCN coordinates,
* cytogenetic bands, centromere position, etc.
*/
Ideogram.prototype.getChromosomeModel = function(bands, chromosome, taxid, chrIndex) {

  var chr = {},
      band, scale,
      width, pxStop,
      startType, stopType,
      chrHeight = this.config.chrHeight,
      maxLength = this.maxLength,
      chrLength,
      cs, hasBands;

  cs = this.coordinateSystem;
  hasBands = (typeof bands !== "undefined");

  if (hasBands) {
    chr["name"] = chromosome;
    chr["length"] = bands[bands.length - 1][cs].stop;
    chr["type"] = "nuclear";
  } else {
    chr = chromosome;
  }

  chr["chrIndex"] = chrIndex;

  chr["id"] = "chr" + chr.name + "-" + taxid;

  if (this.config.fullChromosomeLabels === true) {
    var orgName = this.organisms[taxid].scientificNameAbbr;
    chr["name"] = orgName + " chr" + chr.name;
  }

  chrLength = chr["length"];

  pxStop = 0;

  if (hasBands) {
    for (var i = 0; i < bands.length; i++) {
      band = bands[i];

      width = chrHeight * chr["length"]/maxLength[cs] * (band[cs].stop - band[cs].start)/chrLength;

      bands[i]["px"] = {"start": pxStop, "stop": pxStop + width, "width": width};

      pxStop = bands[i].px.stop;

      if (hasBands && band.stain === "acen" && band.name[0] === "p") {
        chr["pcenIndex"] = i;
      }
    }
  } else {
    pxStop = chrHeight * chr["length"]/maxLength[cs];
  }

  chr["width"] = pxStop;

  chr["scale"] = {};

  // TODO:
  //
  // A chromosome-level scale property is likely
  // nonsensical for any chromosomes that have cytogenetic band data.
  // Different bands tend to have ratios between number of base pairs
  // and physical length.
  //
  // However, a chromosome-level scale property is likely
  // necessary for chromosomes that do not have band data.
  //
  // This needs further review.
  if (this.config.multiorganism === true) {
    chr["scale"].bp = 1;
    //chr["scale"].bp = band.iscn.stop / band.bp.stop;
    chr["scale"].iscn = chrHeight * chrLength/maxLength.bp;
  } else {
    chr["scale"].bp = chrHeight / maxLength.bp;
    if (hasBands) {
      chr["scale"].iscn = chrHeight / maxLength.iscn;
    }
  }
  chr["bands"] = bands;

  chr["centromerePosition"] = "";
  if (hasBands && bands[0].bp.stop - bands[0].bp.start == 1) {
    // As with mouse
    chr["centromerePosition"] = "telocentric";

    // Remove placeholder pter band
    chr["bands"] = chr["bands"].slice(1);
  }

  return chr;
};

/**
* Draws labels for each chromosome, e.g. "1", "2", "X".
* If ideogram configuration has 'fullChromosomeLabels: True',
* then labels includes name of taxon, which can help when
* depicting orthologs.
*/
Ideogram.prototype.drawChromosomeLabels = function(chromosomes) {

    var ideo = this;
    /*
     * Append chromosomes set's labels.
     */
    d3.selectAll(".chromosome-set-container")
        .append("text")
        .data(ideo.chromosomesArray)
        .attr("class", "chrSetLabel")
        .attr("transform", ideo._layout.getChromosomeSetLabelTranslate())
        .attr("x", function(d, i) {
            return ideo._layout.getChromosomeSetLabelXPosition(i);
        }).attr("y", function(d, i) {
            return ideo._layout.getChromosomeSetLabelYPosition(i);
        }).text(function(d, i) {
            return d.name;
        }).attr("text-anchor", "middle");
    /*
     * Append chromosomes labels.
     */
    d3.selectAll(".chromosome-set-container")
        .selectAll(".chromosome")
        .append("text")
        .attr("class", "chrLabel")
        .attr("transform", ideo._layout.getChromosomeSetLabelTranslate())
        .attr("x", function(d, i) {
            return ideo._layout.getChromosomeLabelXPosition(i);
        }).attr("y", function(d, i) {
            return ideo._layout.getChromosomeLabelYPosition(i);
        }).text(function(d, chrNumber, chrSetNumber) {
            return ideo._description.getAncestor(chrSetNumber, chrNumber);
        }).attr("text-anchor", "middle");
};

/**
* Draws labels and stalks for cytogenetic bands.
*
* Band labels are text like "p11.11".
* Stalks are small lines that visually connect labels to their bands.
*/
Ideogram.prototype.drawBandLabels = function(chromosomes) {

  var self = this;
  var i, chr, chrs, taxid, ideo,
      chrMargin2, chrModel;

  ideo = this;

  chrs = [];

  for (taxid in chromosomes) {
    for (chr in chromosomes[taxid]) {
      chrs.push(chromosomes[taxid][chr]);
    }
  }

  var textOffsets = {};

  chrIndex = 0;
  for (var i = 0; i < chrs.length; i++) {

    chrIndex += 1;

    chrModel = chrs[i];

    chr = d3.select("#" + chrModel.id);

    var chrMargin = this.config.chrMargin * chrIndex,
        lineY1, lineY2,
        ideo = this;

    lineY1 = chrMargin;
    lineY2 = chrMargin - 8;

    if (
      chrIndex == 1 &&
      "perspective" in this.config && this.config.perspective == "comparative"
    ) {
      lineY1 += 18;
      lineY2 += 18;
    }

    textOffsets[chrModel.id] = [];

    chr.selectAll("text")
      .data(chrModel.bands)
      .enter()
      .append("g")
        .attr("class", function(d, i) { return "bandLabel bsbsl-" + i;  })
        .attr("transform", function(d) {
          var transform = self._layout.getChromosomeBandLabelTranslate(d, i);

          var x = transform.x;
          var y = transform.y;

          textOffsets[chrModel.id].push(x + 13);

          return transform.translate;
        })
        .append("text")
        .attr('text-anchor', self._layout.getChromosomeBandLabelAnchor(i))
        .text(function(d) { return d.name; });

    var view = Chromosome.getInstance(ideo.chromosomesArray[i], ideo.config, ideo);

    chr.selectAll("line.bandLabelStalk")
      .data(chrModel.bands)
      .enter()
      .append("g")
      .attr("class", function(d, i) { return "bandLabelStalk bsbsl-" + i; })
      .attr("transform", function(d) {
          var x, y;

          x = ideo.round(d.px.start + d.px.width/2);

          textOffsets[chrModel.id].push(x + 13);
          y = -10;

          return "translate(" + x + "," + y + ")";
      })
        .append("line")
        .attr("x1", 0)
        .attr("y1", function() {
            return self._layout.getChromosomeBandTickY1(i);
        }).attr("x2", 0)
        .attr("y2", function() {
            return self._layout.getChromosomeBandTickY2(i);
        });
  }

  for (var i = 0; i < chrs.length; i++) {

    chrModel = chrs[i];

    var textsLength = textOffsets[chrModel.id].length,
        overlappingLabelXRight,
        index,
        indexesToShow = [],
        prevHiddenBoxIndex,
        prevTextBox,
        xLeft,
        prevLabelXRight,
        textPadding;

    overlappingLabelXRight = 0;

    textPadding = 5;

    for (index = 0; index < textsLength; index++) {
      // Ensures band labels don't overlap

      xLeft = textOffsets[chrModel.id][index];

      if (xLeft < overlappingLabelXRight + textPadding === false) {
        indexesToShow.push(index);
      } else {
        prevHiddenBoxIndex = index;
        overlappingLabelXRight = prevLabelXRight;
        continue;
      }

      if (prevHiddenBoxIndex !== index) {

        // This getBoundingClientRect() forces Chrome's
        // 'Recalculate Style' and 'Layout', which takes 30-40 ms on Chrome.
        // TODO: This forced synchronous layout would be nice to eliminate.
        //prevTextBox = texts[index].getBoundingClientRect();
        //prevLabelXRight = prevTextBox.left + prevTextBox.width;

        // TODO: Account for number of characters in prevTextBoxWidth,
        // maybe also zoom.
        prevTextBoxLeft = textOffsets[chrModel.id][index];
        prevTextBoxWidth = 36;

        prevLabelXRight = prevTextBoxLeft + prevTextBoxWidth;
      }

      if (
        xLeft < prevLabelXRight + textPadding
      ) {
        prevHiddenBoxIndex = index;
        overlappingLabelXRight = prevLabelXRight;
      } else {
        indexesToShow.push(index);
      }

    }

    var selectorsToShow = [],
        ithLength = indexesToShow.length,
        j;

    for (var j = 0; j < ithLength; j++) {
      index = indexesToShow[j];
      selectorsToShow.push("#" + chrModel.id + " .bsbsl-" + index);
    }

    this.bandsToShow = this.bandsToShow.concat(selectorsToShow);

  }

};

/**
* Rotates chromosome labels by 90 degrees, e.g. upon clicking a chromosome to focus.
*/
Ideogram.prototype.rotateChromosomeLabels = function(chr, chrIndex, orientation, scale) {

  var chrMargin, chrWidth, ideo, x, y,
      numAnnotTracks, scaleSvg, tracksHeight;

  chrWidth = this.config.chrWidth;
  chrMargin = this.config.chrMargin * chrIndex;
  numAnnotTracks = this.config.numAnnotTracks;

  ideo = this;

  if (typeof(scale) !== "undefined" && scale.hasOwnProperty("x") && !(scale.x == 1 && scale.y == 1)) {
    scaleSvg = "scale(" + scale.x + "," + scale.y + ")";
    x = -6;
    y = (scale === "" ? -16 : -14);
  } else {
    x = -8;
    y = -16;
    scale = {"x": 1, "y": 1};
    scaleSvg = "";
  }

  if (orientation == "vertical" || orientation == "") {

    chr.selectAll("text.chrLabel")
      .attr("transform", scaleSvg)
      .selectAll("tspan")
        .attr("x", x)
        .attr("y", function(d, i) {

          var ci = chrIndex - 1;

          if (numAnnotTracks > 1 || orientation == "") {
            ci -= 1;
          }

          chrMargin2 = -4;
          if (ideo.config.showBandLabels === true) {
            chrMargin2 = ideo.config.chrMargin + chrWidth + 26;
          }

          var chrMargin = ideo.config.chrMargin * ci;

          if (numAnnotTracks > 1 == false) {
            chrMargin += 1;
          }

          return chrMargin + chrMargin2;
        });

  } else {

    chrIndex -= 1;

    chrMargin2 = -chrWidth - 2;
    if (ideo.config.showBandLabels === true) {
      chrMargin2 = ideo.config.chrMargin + 8;
    }

    tracksHeight = ideo.config.annotTracksHeight;
    if (ideo.config.annotationsLayout !== "overlay") {
      tracksHeight = tracksHeight * 2;
    }

    chr.selectAll("text.chrLabel")
      .attr("transform", "rotate(-90)" + scaleSvg)
      .selectAll("tspan")
      .attr("x", function(d, i) {

        chrMargin = ideo.config.chrMargin * chrIndex;
        x = -(chrMargin + chrMargin2) + 3 + tracksHeight;
        x = x/scale.x;
        return x;
      })
      .attr("y", y);

  }

};

/**
* Rotates band labels by 90 degrees, e.g. upon clicking a chromosome to focus.
*
* This method includes proportional scaling, which ensures that
* while the parent chromosome group is scaled strongly in one dimension to fill
* available space, the text in the chromosome's band labels is
* not similarly distorted, and remains readable.
*/
Ideogram.prototype.rotateBandLabels = function(chr, chrIndex, scale) {

  var chrMargin, chrWidth, scaleSvg,
      orientation, bandLabels,
      ideo = this;

  bandLabels = chr.selectAll(".bandLabel");

  chrWidth = this.config.chrWidth;
  chrMargin = this.config.chrMargin * chrIndex;

  orientation = chr.attr("data-orientation");

  if (typeof(scale) == "undefined") {
    scale = {x: 1, y: 1};
    scaleSvg = "";
  } else {
    scaleSvg = "scale(" + scale.x + "," + scale.y + ")";
  }

  if (
    chrIndex == 1 &&
    "perspective" in this.config && this.config.perspective == "comparative"
  ) {
    bandLabels
      .attr("transform", function(d) {
        var x, y;
        x = (8 - chrMargin) - 26;
        y = ideo.round(2 + d.px.start + d.px.width/2);
        return "rotate(-90)translate(" + x + "," + y + ")";
      })
      .selectAll("text")
        .attr("text-anchor", "end");
  } else if (orientation == "vertical")  {
    bandLabels
      .attr("transform", function(d) {
        var x, y;
        x = 8 - chrMargin;
        y = ideo.round(2 + d.px.start + d.px.width/2);
        return "rotate(-90)translate(" + x + "," + y + ")";
      })
      .selectAll("text")
        .attr("transform", scaleSvg);
  } else {
    bandLabels
      .attr("transform", function(d) {
        var x, y;
        x = ideo.round(-8*scale.x + d.px.start + d.px.width/2);
        y = chrMargin - 10;
        return "translate(" + x + "," + y + ")";
      })
      .selectAll("text")
        .attr("transform", scaleSvg);

    chr.selectAll(".bandLabelStalk line")
      .attr("transform", scaleSvg);
  }

};

Ideogram.prototype.round = function(coord) {
  // Rounds an SVG coordinates to two decimal places
  // e.g. 42.1234567890 -> 42.12
  // Per http://stackoverflow.com/a/9453447, below method is fastest
  return Math.round(coord * 100) / 100;
};

Ideogram.prototype.drawChromosomeNoBands = function(chrModel, chrIndex) {

  var chr,
      bump, chrMargin, chrWidth, width,
      ideo = this;

  bump = ideo.bump;

  chrMargin = ideo.config.chrMargin * chrIndex;
  chrWidth = ideo.config.chrWidth;
  width = chrModel.width;

  chr = d3.select("svg")
    .append("g")
      .attr("id", chrModel.id)
      .attr("class", "chromosome noBands");

  if (width < 1) {
    // Applies to mitochrondial and chloroplast chromosomes
    return;
  }

  chr.append('path')
    .attr("class", "upstream chromosomeBorder")
    .attr("d",
      "M " + (bump - bump/2 + 0.1) + " " + chrMargin + " " +
      "q -" + bump + " " + (chrWidth/2) + " 0 " + chrWidth);

  chr.append('path')
    .attr("class", "downstream chromosomeBorder")
    .attr("d",
      "M " + width + " " + chrMargin + " " +
      "q " + bump + " " +  chrWidth/2 + " 0 " + chrWidth);

  chr.append('line')
    .attr("class", "cb-top chromosomeBorder")
    .attr('x1', bump/2)
    .attr('y1', chrMargin)
    .attr('x2', width)
    .attr("y2", chrMargin);

  chr.append('line')
    .attr("class", "cb-bottom chromosomeBorder")
    .attr('x1', bump/2)
    .attr('y1', chrWidth + chrMargin)
    .attr('x2', width)
    .attr("y2", chrWidth + chrMargin);

  chr.append('path')
    .attr("class", "chromosomeBody")
    .attr("d",
      "M " + bump/2 + " " + chrMargin + " " +
      "l " + (width - bump/2) + " 0 " +
      "l 0 " + chrWidth + " " +
      "l -" + (width - bump/2) + " 0 z");
}

/**
* Renders all the bands and outlining boundaries of a chromosome.
*/
<<<<<<< HEAD
Ideogram.prototype.drawChromosome = function(chrModel, chrIndex, container, k) {

    var chromosome = container
        .append("g")
        .attr("id", chrModel.id)
        .attr("class", "chromosome")
        .attr("transform", "translate(0, " + k * 20 + ")");
=======
Ideogram.prototype.drawChromosome = function(chrModel, chrIndex) {

  var chr, chrWidth, width,
      pArmWidth, selector, qArmStart, qArmWidth,
      pTerPad, chrClass,
      annotHeight, numAnnotTracks, annotTracksHeight,
      bump, ideo,
      bumpTweak, borderTweak,
      ideo = this;

  if (typeof chrModel.bands === "undefined") {
    ideo.drawChromosomeNoBands(chrModel, chrIndex);
    return;
  }

  bump = ideo.bump;

  // p-terminal band padding
  if (chrModel.centromerePosition != "telocentric") {
    pTerPad = bump;
  } else {
    pTerPad = Math.round(bump/4) + 3;
  }

  chr = d3.select("svg")
    .append("g")
      .attr("id", chrModel.id)
      .attr("class", "chromosome");

  chrWidth = ideo.config.chrWidth;
  width = chrModel.width;

  var chrMargin = ideo.config.chrMargin * chrIndex;

  // Draw chromosome bands
  chr.selectAll("path")
    .data(chrModel.bands)
    .enter()
    .append("path")
      .attr("id", function(d) {
        // e.g. 1q31
        var band = d.name.replace(".", "-");
        return chrModel.id + "-" + band;
      })
      .attr("class", function(d) {
        var cls = "band " + d.stain;
        if (d.stain == "acen") {
          var arm = d.name[0]; // e.g. p in p11
          cls += " " + arm + "-cen";
        }
        return cls;
      })
      .attr("d", function(d, i) {
        var x = ideo.round(d.px.width),
            left = ideo.round(d.px.start),
            curveStart, curveMid, curveEnd,
            curveTweak,
            innerBump = bump;

        curveTweak = 0;

        if (d.stain == "acen") {
          // Pericentromeric bands get curved
          if (ideo.adjustedBump) {
            curveTweak = 0.35;
            x = 0.2;
            left -= 0.1;
            if (d.name[0] === "q") {
              left += 1.2;
            }
          } else {
            x -= bump/2;
          }

          curveStart = chrMargin + curveTweak;
          curveMid = chrWidth/2 - curveTweak*2;
          curveEnd = chrWidth - curveTweak*2;

          if (d.name[0] == "p") {
            // p arm
            d =
              "M " + left + " " + curveStart + " " +
              "l " + x + " 0 " +
              "q " + bump + " " + curveMid + " 0 " + curveEnd + " " +
              "l -" + x + " 0 z";
          } else {

            if (ideo.adjustedBump) {
              x += 0.2;
            }

            // q arm
            d =
              "M " + (left + x + bump/2) + " " + curveStart + " " +
              "l -" + x + " 0 " +
              "q -" + (bump + 0.5) + " " + curveMid + " 0 " + curveEnd + " " +
              "l " + x + " 0 z";
          }
        } else {
          // Normal bands

          if (i == 0) {
            left += pTerPad - bump/2;
            // TODO: this is a minor kludge to preserve visible
            // centromeres in mouse, when viewing mouse and
            // human chromosomes for e.g. orthology analysis
            if (ideo.config.multiorganism === true) {
              left += pTerPad;
            }
          }


          if (ideo.adjustedBump && d.name[0] === "q") {
            left += 1.8;
          }

          if (i == chrModel.bands.length - 1) {
            left -= pTerPad - bump/2;
          }

          d =
            "M " + left + " " + chrMargin + " " +
            "l " + x + " 0 " +
            "l 0 " + chrWidth + " " +
            "l -" + x + " 0 z";
        }

        return d;
      });

  if (chrModel.centromerePosition != "telocentric") {
    // As in human
    chr.append('path')
      .attr("class", "p-ter chromosomeBorder " + chrModel.bands[0].stain)
      .attr("d",
        "M " + (pTerPad - bump/2 + 0.1) + " " + chrMargin + " " +
        "q -" + pTerPad + " " + (chrWidth/2) + " 0 " + chrWidth);
  } else {
    // As in mouse
    chr.append('path')
      .attr("class", "p-ter chromosomeBorder " + chrModel.bands[0].stain)
      .attr("d",
        "M " + (pTerPad - 3) + " " + chrMargin + " " +
        "l -" + (pTerPad - 2) + " 0 " +
        "l 0 " + chrWidth + " " +
        "l " + (pTerPad - 2) + " 0 z");

    chr.insert('path', ':first-child')
      .attr("class", "acen")
      .attr("d",
        "M " + (pTerPad - 3) + " " + (chrMargin + chrWidth * 0.1) + " " +
        "l " + (pTerPad + bump/2 + 1) + " 0 " +
        "l 0 " + chrWidth * 0.8 + " " +
        "l -" + (pTerPad + bump/2 + 1) + " 0 z");

  }


  if (ideo.adjustedBump) {
    borderTweak = 1.8;
  } else {
    borderTweak = 0;
  }

  var pcenIndex = chrModel["pcenIndex"],
      pcen = chrModel.bands[pcenIndex],
      qcen = chrModel.bands[pcenIndex + 1],
      pBump, qArmEnd;

  // Why does human chromosome 11 lack a centromeric p-arm band?
  // Answer: because of a bug in the data.  Hack removed; won't work
  // for human 550 resolution until data is fixed.
  if (pcenIndex > 0) {
    pArmWidth = pcen.px.start;
    qArmStart = qcen.px.stop + borderTweak;
    pBump = bump;
  } else {
    // For telocentric centromeres, as in many mouse chromosomes
    pArmWidth = 2;
    pBump = 0;
    qArmStart = document.querySelectorAll("#" + chrModel.id + " .band")[0].getBBox().x;
  }

  qArmWidth = chrModel.width - qArmStart + borderTweak*1.3;
  qArmEnd = qArmStart + qArmWidth - bump/2 - 0.5;

  chr.append('line')
    .attr("class", "cb-p-arm-top chromosomeBorder")
    .attr('x1', bump/2)
    .attr('y1', chrMargin)
    .attr('x2', pArmWidth)
    .attr("y2", chrMargin);

  chr.append('line')
    .attr("class", "cb-p-arm-bottom chromosomeBorder")
    .attr('x1', bump/2)
    .attr('y1', chrWidth + chrMargin)
    .attr('x2', pArmWidth)
    .attr("y2", chrWidth + chrMargin);

  chr.append('line')
    .attr("class", "cb-q-arm-top chromosomeBorder")
    .attr('x1', qArmStart)
    .attr('y1', chrMargin)
    .attr('x2', qArmEnd)
    .attr("y2", chrMargin);

  chr.append('line')
    .attr("class", "cb-q-arm-bottom chromosomeBorder")
    .attr('x1', qArmStart)
    .attr('y1', chrWidth + chrMargin)
    .attr('x2', qArmEnd)
    .attr("y2", chrWidth + chrMargin);

  chr.append('path')
    .attr("class", "q-ter chromosomeBorder " + chrModel.bands[chrModel.bands.length - 1].stain)
    .attr("d",
      "M " + qArmEnd + " " + chrMargin + " " +
      "q " + bump + " " +  chrWidth/2 + " 0 " + chrWidth
    );
>>>>>>> da31fa3b

    return Chromosome.getInstance(chrModel, this.config, this)
        .render(chromosome, chrIndex, k);
};


/**
* Rotates and translates chromosomes upon initialization as needed.
*/
Ideogram.prototype.initTransformChromosome = function(chr, chrIndex) {

//  if (this.config.orientation == "vertical") {
//
//    var chrMargin, chrWidth, tPadding;
//
//    chrWidth = this.config.chrWidth;
//    chrMargin = this.config.chrMargin * chrIndex;
//
//    if (!this.config.showBandLabels) {
//      chrIndex += 2;
//    }
//
//    tPadding = chrMargin + (chrWidth-4)*(chrIndex - 1);
//
//    chr
//      .attr("data-orientation", "vertical")
//      .attr("transform", "rotate(90, " + (tPadding - 30) + ", " + (tPadding) + ")");
//
//    this.rotateBandLabels(chr, chrIndex);
//
//  } else {
//    chr.attr("data-orientation", "horizontal");
//  }
};

/**
* Rotates a chromosome 90 degrees and shows or hides all other chromosomes
* Useful for focusing or defocusing a particular chromosome
*/
<<<<<<< HEAD
Ideogram.prototype.rotateAndToggleDisplay = function(chromosome) {
  /*
   * Do nothing if taxId not defined. But it should be defined.
   * To fix that bug we should have a way to find chromosome set number.
   */
  if (! this.config.taxid) {
      return;
=======
Ideogram.prototype.rotateAndToggleDisplay = function(chromosomeID) {

  var id, chr, chrModel, chrIndex, chrMargin, chrWidth,
      chrHeight, ideoBox, ideoWidth, ideoHeight, scaleX, scaleY,
      initOrientation, currentOrientation,
      cx, cy, cy2,
      ideo = this;

  id = chromosomeID;

  chr = d3.select("#" + id);

  chrModel = ideo.chromosomes[ideo.config.taxid][id.split("-")[0].split("chr")[1]];

  chrIndex = chrModel["chrIndex"];

  otherChrs = d3.selectAll("g.chromosome").filter(function(d, i) { return this.id !== id; });

  initOrientation = ideo.config.orientation;
  currentOrientation = chr.attr("data-orientation");

  chrMargin = this.config.chrMargin * chrIndex;
  chrWidth = this.config.chrWidth;

  ideoBox = d3.select("#_ideogram").nodes()[0].getBoundingClientRect();
  ideoHeight = ideoBox.height;
  ideoWidth = ideoBox.width;

  if (initOrientation == "vertical") {

    chrLength = chr.nodes()[0].getBoundingClientRect().height;

    scaleX = (ideoWidth/chrLength)*0.97;
    scaleY = 1.5;
    scale = "scale(" + scaleX + ", " + scaleY + ")";

    inverseScaleX = 2/scaleX;
    inverseScaleY = 1;

    if (!this.config.showBandLabels) {
      chrIndex += 2;
    }

    cx = chrMargin + (chrWidth-4)*(chrIndex - 1) - 30;
    cy = cx + 30;

    verticalTransform = "rotate(90, " + cx + ", " + cy + ")";

    cy2 = -1*(chrMargin - this.config.annotTracksHeight)*scaleY;

    if (this.config.showBandLabels) {
      cy2 += 25;
    }

    horizontalTransform =
      "rotate(0)" +
      "translate(20, " + cy2 + ")" +
      scale;

  } else {

    chrLength = chr.nodes()[0].getBoundingClientRect().width;

    scaleX = (ideoHeight/chrLength)*0.97;
    scaleY = 1.5;
    scale = "scale(" + scaleX + ", " + scaleY + ")";

    inverseScaleX = 2/scaleX;
    inverseScaleY = 1;

    var bandPad = 20;
    if (!this.config.showBandLabels) {
      chrIndex += 2;
      bandPad = 15;
    }
    cx = chrMargin + (chrWidth-bandPad)*(chrIndex - 2);
    cy = cx + 5;

    if (!this.config.showBandLabels) {
      cx += bandPad;
      cy += bandPad;
    }

    verticalTransform = (
      "rotate(90, " + cx + ", " + cy + ")" +
      scale
    );
    horizontalTransform = "";

  }

  inverseScale = "scale(" + inverseScaleX + "," + inverseScaleY + ")";

  if (currentOrientation != "vertical") {

    if (initOrientation == "horizontal") {
      otherChrs.style("display", "none");

    }

    chr.selectAll(".annot>path")
      .attr("transform", (initOrientation == "vertical" ? "" : inverseScale));

    chr
      .attr("data-orientation", "vertical")
      .transition()
      .attr("transform", verticalTransform)
      .on("end", function() {

        if (initOrientation == "vertical") {
          scale = "";
        } else {
          scale = {"x": inverseScaleY, "y": inverseScaleX};
        }

        ideo.rotateBandLabels(chr, chrIndex, scale);
        ideo.rotateChromosomeLabels(chr, chrIndex, "horizontal", scale);

        if (initOrientation == "vertical") {
          otherChrs.style("display", "");
        }

      });

  } else {

    chr.attr("data-orientation", "");

    if (initOrientation == "vertical") {
      otherChrs.style("display", "none");
    }

    chr.selectAll(".annot>path")
      .transition()
      .attr("transform", (initOrientation == "vertical" ? inverseScale : ""));

    chr
      .transition()
      .attr("transform", horizontalTransform)
      .on("end", function() {

        if (initOrientation == "horizontal") {
          if (currentOrientation == "vertical") {
            inverseScale = {"x": 1, "y": 1};
          } else {
            inverseScale = "";
          }
        } else {
          inverseScale = {"x": inverseScaleX, "y": inverseScaleY};
        }

        ideo.rotateBandLabels(chr, chrIndex, inverseScale);
        ideo.rotateChromosomeLabels(chr, chrIndex, "", inverseScale);

        if (initOrientation == "horizontal") {
          otherChrs.style("display", "");
        }

      });


>>>>>>> da31fa3b
  }
  /*
   * Get model by chroosome id.
   */
  var model = this.chromosomes[this.config.taxid][chromosome.id.split("-")[0].split("chr")[1]];
  /*
   * Get chromosome set number.
   */
  var chrSetNumber = model["chrIndex"] - 1;
  /*
   * Get chromosome number.
   */
  var chrNumber = d3.select(chromosome.parentNode)
      .selectAll("g.chromosome")[0]
      .indexOf(chromosome);
  /*
   * Run rotation procedure.
   */
  return this._layout.rotate(chrSetNumber, chrNumber, chromosome);
};



/**
* Converts base pair coordinates to pixel offsets.
* Bp-to-pixel scales differ among cytogenetic bands.
*/
Ideogram.prototype.convertBpToPx = function(chr, bp) {

  var i, band, bpToIscnScale, iscn, px;

  for (i = 0; i < chr.bands.length; i++) {
    band = chr.bands[i];
    if (bp >= band.bp.start && bp <= band.bp.stop) {

      bpToIscnScale = (band.iscn.stop - band.iscn.start)/(band.bp.stop - band.bp.start);
      iscn = band.iscn.start + (bp - band.bp.start) * bpToIscnScale;

      px = 30 + band.px.start + (band.px.width * (iscn - band.iscn.start)/(band.iscn.stop - band.iscn.start));

      return px;
    }
  }

  throw new Error(
    "Base pair out of range.  " +
    "bp: " + bp + "; length of chr" + chr.name + ": " + band.bp.stop
  );

};

/**
* Converts base pair coordinates to pixel offsets.
* Bp-to-pixel scales differ among cytogenetic bands.
*/
Ideogram.prototype.convertPxToBp = function(chr, px) {

  var i, band, prevBand, bpToIscnScale, iscn;

  for (i = 0; i < chr.bands.length; i++) {
    band = chr.bands[i];
    if (px >= band.px.start && px <= band.px.stop) {

      pxToIscnScale = (band.iscn.stop - band.iscn.start)/(band.px.stop - band.px.start);
      iscn = band.iscn.start + (px - band.px.start) * pxToIscnScale;

      bp = band.bp.start + ((band.bp.stop - band.bp.start) * (iscn - band.iscn.start)/(band.iscn.stop - band.iscn.start));

      return Math.round(bp);
    }
  }

  throw new Error(
    "Pixel out of range.  " +
    "px: " + bp + "; length of chr" + chr.name + ": " + band.px.stop
  );

};

/**
* Draws a trapezoid connecting a genomic range on
* one chromosome to a genomic range on another chromosome;
* a syntenic region.
*/
Ideogram.prototype.drawSynteny = function(syntenicRegions) {

  var t0 = new Date().getTime();

  var r1, r2,
      c1Box, c2Box,
      chr1Plane, chr2Plane,
      polygon,
      region,
      syntenies, synteny,
      i, svg, color, opacity,
      regionID,
      ideo = this;

  syntenies = d3.select("svg")
    .insert("g", ":first-child")
    .attr("class", "synteny");

  for (i = 0; i < syntenicRegions.length; i++) {

    regions = syntenicRegions[i];

    r1 = regions.r1;
    r2 = regions.r2;

    color = "#CFC";
    if ("color" in regions) {
      color = regions.color;
    }

    opacity = 1;
    if ("opacity" in regions) {
      opacity = regions.opacity;
    }

    r1.startPx = this.convertBpToPx(r1.chr, r1.start);
    r1.stopPx = this.convertBpToPx(r1.chr, r1.stop);
    r2.startPx = this.convertBpToPx(r2.chr, r2.start);
    r2.stopPx = this.convertBpToPx(r2.chr, r2.stop);

    regionID = (
      r1.chr.id + "_" + r1.start + "_" + r1.stop + "_" +
      "__" +
      r2.chr.id + "_" + r2.start + "_" + r2.stop
    );

    syntenicRegion = syntenies.append("g")
      .attr("class", "syntenicRegion")
      .attr("id", regionID)
      .on("click", function() {

        var activeRegion = this;
        var others = d3.selectAll(".syntenicRegion")
          .filter(function(d, i) {
            return (this !== activeRegion);
          });

        others.classed("hidden", !others.classed("hidden"));

      })
      .on("mouseover", function() {
        var activeRegion = this;
        d3.selectAll(".syntenicRegion")
          .filter(function(d, i) {
            return (this !== activeRegion);
          })
          .classed("ghost", true);
      })
      .on("mouseout", function() {
        d3.selectAll(".syntenicRegion").classed("ghost", false);
      });

    var x1 = this._layout.getChromosomeSetYTranslate(0);
    var x2 = this._layout.getChromosomeSetYTranslate(1) -  ideo.config.chrWidth;

    syntenicRegion.append("polygon")
      .attr("points",
        x1 + ', ' + r1.startPx + ' ' +
        x1 + ', ' + r1.stopPx + ' ' +
        x2 + ', ' + r2.stopPx + ' ' +
        x2 + ', ' + r2.startPx
      )
      .attr('style', "fill: " + color + "; fill-opacity: " + opacity);

    syntenicRegion.append("line")
      .attr("class", "syntenyBorder")
      .attr("x1", x1)
      .attr("x2", x2)
      .attr("y1", r1.startPx)
      .attr("y2", r2.startPx);

    syntenicRegion.append("line")
      .attr("class", "syntenyBorder")
      .attr("x1", x1)
      .attr("x2", x2)
      .attr("y1", r1.stopPx)
      .attr("y2", r2.stopPx);
  }

  var t1 = new Date().getTime();
  if (ideo.debug) {
    console.log("Time in drawSyntenicRegions: " + (t1 - t0) + " ms");
  }
};

/**
* Initializes various annotation settings.  Constructor help function.
*/
Ideogram.prototype.initAnnotSettings = function() {

  if (this.config.annotationsPath || this.config.localAnnotationsPath
    || this.annots || this.config.annotations) {

    if (!this.config.annotationHeight) {
      var annotHeight = Math.round(this.config.chrHeight/100);
      this.config.annotationHeight = annotHeight;
    }

    if (this.config.annotationTracks) {
      this.config.numAnnotTracks = this.config.annotationTracks.length;
    } else {
      this.config.numAnnotTracks = 1;
    }
    this.config.annotTracksHeight = this.config.annotationHeight * this.config.numAnnotTracks;

    if (typeof this.config.barWidth === "undefined") {
      this.config.barWidth = 3;
    }

  } else {
    this.config.annotTracksHeight = 0;
  }

  if (typeof this.config.annotationsColor === "undefined") {
    this.config.annotationsColor = "#F00";
  }

};

/**
* Draws annotations defined by user
*/
Ideogram.prototype.drawAnnots = function(friendlyAnnots) {

  var ideo = this,
      i, j, annot,
      rawAnnots = [],
      rawAnnot, keys,
      chr,
      chrs = ideo.chromosomes[ideo.config.taxid]; // TODO: multiorganism

  // Occurs when filtering
  if ("annots" in friendlyAnnots[0]) {
    return ideo.drawProcessedAnnots(friendlyAnnots);
  }

  for (chr in chrs) {
    rawAnnots.push({"chr": chr, "annots": []});
  }

  for (i = 0; i < friendlyAnnots.length; i++) {
    annot = friendlyAnnots[i];

    for (j = 0; j < rawAnnots.length; j++) {
      if (annot.chr === rawAnnots[j].chr) {
        rawAnnot = [
          annot.name,
          annot.start,
          annot.stop - annot.start
        ];
        if ("color" in annot) {
          rawAnnot.push(annot.color);
        }
        if ("shape" in annot) {
          rawAnnot.push(annot.shape);
        }
        rawAnnots[j]["annots"].push(rawAnnot);
        break;
      }
    }
  }

  keys = ["name", "start", "length"];
  if ("color" in friendlyAnnots[0]) {
    keys.push("color");
  }
  if ("shape" in friendlyAnnots[0]) {
    keys.push("shape");
  }
  ideo.rawAnnots = {"keys": keys,  "annots": rawAnnots};

  ideo.annots = ideo.processAnnotData(ideo.rawAnnots);

  ideo.drawProcessedAnnots(ideo.annots);

};

/**
* Proccesses genome annotation data.
* Genome annotations represent features like a gene, SNP, etc. as
* a small graphical object on or beside a chromosome.
* Converts raw annotation data from server, which is structured as
* an array of arrays, into a more verbose data structure consisting
* of an array of objects.
* Also adds pixel offset information.
*/
Ideogram.prototype.processAnnotData = function(rawAnnots) {

  var keys = rawAnnots.keys,
      rawAnnots = rawAnnots.annots,
      i, j, annot, annots, rawAnnot, annotsByChr,
      chr, start, stop,
      chrModel, ra,
      startPx, stopPx, px,
      trackIndex, color,
      ideo = this;

  annots = [];

  for (i = 0; i < rawAnnots.length; i++) {
    annotsByChr = rawAnnots[i];

    annots.push({"chr": annotsByChr.chr, "annots": []});

    for (j = 0; j < annotsByChr.annots.length; j++) {

      chr = annotsByChr.chr;
      ra = annotsByChr.annots[j];
      annot = {};

      for (var k = 0; k < keys.length; k++) {
        annot[keys[k]] = ra[k];
      }

      annot['stop'] = annot.start + annot.length;

      chrModel = ideo.chromosomes["9606"][chr];

      startPx = ideo.convertBpToPx(chrModel, annot.start);
      stopPx = ideo.convertBpToPx(chrModel, annot.stop);

      px = Math.round((startPx + stopPx)/2) - 28;

      color = ideo.config.annotationsColor;
      if (ideo.config.annotationTracks) {
        annot['trackIndex'] = ra[3];
        color = ideo.config.annotationTracks[annot.trackIndex].color;
      } else {
        annot['trackIndex'] = 0;
      }

      if ('color' in annot) {
        color = annot['color'];
      }

      annot['chr'] = chr;
      annot['chrIndex'] = i;
      annot['px'] = px;
      annot['color'] = color;

      annots[i]["annots"].push(annot);
    }
  }

  return annots;

};

/*
* Can be used for bar chart or sparkline
*/
Ideogram.prototype.getHistogramBars = function(annots) {

  var t0 = new Date().getTime();

  var i, j, chrs, chr,
      chrModels, chrPxStop, px,
      chrAnnots, chrName, chrIndex, annot, start, stop,
      bars, bar, barPx, nextBarPx, barIndex, barWidth,
      maxAnnotsPerBar, barHeight, color,
      firstGet = false,
      histogramScaling,
      ideo = this;

  bars = [];

  barWidth = ideo.config.barWidth;
  chrModels = ideo.chromosomes[ideo.config.taxid];
  color = ideo.config.annotationsColor;

  if ("histogramScaling" in ideo.config) {
      histogramScaling = ideo.config.histogramScaling;
  } else {
    histogramScaling = "relative";
  }

  if (typeof ideo.maxAnnotsPerBar === "undefined") {
      ideo.maxAnnotsPerBar = {};
      firstGet = true;
  }

  for (chr in chrModels) {
    chrModel = chrModels[chr];
    chrIndex = chrModel.chrIndex;
    lastBand = chrModel["bands"][chrModel["bands"].length - 1];
    chrPxStop = lastBand.px.stop;
    numBins = Math.round(chrPxStop / barWidth);
    bar = {"chr": chr, "annots": []};
    for (i = 0; i < numBins; i++) {
      px = i*barWidth - ideo.bump;
      bp = ideo.convertPxToBp(chrModel, px + ideo.bump);
      bar["annots"].push({
        "bp": bp,
        "px": px - ideo.bump,
        "count": 0,
        "chrIndex": chrIndex,
        "chrName": chr,
        "color": color,
        "annots": []
      });
    }
    bars.push(bar);
  }

  for (chr in annots) {
    chrAnnots = annots[chr].annots;
    chrName = annots[chr].chr;
    chrModel = chrModels[chrName];
    chrIndex = chrModel.chrIndex - 1;
    barAnnots = bars[chrIndex]["annots"];
    for (i = 0; i < chrAnnots.length; i++) {
      annot = chrAnnots[i];
      px = annot.px - ideo.bump;
      for (j = 0; j < barAnnots.length; j++) {
        barPx = barAnnots[j].px;
        nextBarPx = barPx + barWidth;
        if (j == barAnnots.length - 1) {
          nextBarPx += barWidth;
        }
        if (px >= barPx && px < nextBarPx) {
          bars[chrIndex]["annots"][j]["count"] += 1;
          bars[chrIndex]["annots"][j]["annots"].push(annot);
          break;
        }
      }
    }
  }

  if (firstGet == true || histogramScaling == "relative") {
    maxAnnotsPerBar = 0;
    for (i = 0; i < bars.length; i++) {
      annots = bars[i]["annots"];
      for (j = 0; j < annots.length; j++) {
        barCount = annots[j]["count"];
        if (barCount > maxAnnotsPerBar) {
          maxAnnotsPerBar = barCount;
        }
      }
    }
    ideo.maxAnnotsPerBar[chr] = maxAnnotsPerBar;
  }

  // Set each bar's height to be proportional to
  // the height of the bar with the most annotations
  for (i = 0; i < bars.length; i++) {
    annots = bars[i]["annots"];
    for (j = 0; j < annots.length; j++) {
      barCount = annots[j]["count"];
      height = (barCount/ideo.maxAnnotsPerBar[chr]) * ideo.config.chrMargin;
      //console.log(height)
      bars[i]["annots"][j]["height"] = height;
    }
  }

  var t1 = new Date().getTime();
  if (ideo.debug) {
    console.log("Time spent in getHistogramBars: " + (t1 - t0) + " ms");
  }

  ideo.bars = bars;

  return bars;

};


/**
* Draws genome annotations on chromosomes.
* Annotations can be rendered as either overlaid directly
* on a chromosome, or along one or more "tracks"
* running parallel to each chromosome.
*/
Ideogram.prototype.drawProcessedAnnots = function(annots) {

  var chrMargin, chrWidth, layout,
      annotHeight, triangle, circle, r, chrAnnot,
      x1, x2, y1, y2,
      ideo = this;

  chrMargin = this.config.chrMargin;
  chrWidth = this.config.chrWidth;

  layout = "tracks";
  if (this.config.annotationsLayout) {
    layout = this.config.annotationsLayout;
  }

  if (layout === "histogram") {
    annots = ideo.getHistogramBars(annots);
  }

  annotHeight = ideo.config.annotationHeight;

  triangle = 'l -' + annotHeight + ' ' + (2*annotHeight) + ' l ' + (2*annotHeight) + ' 0 z';

  // From http://stackoverflow.com/a/10477334, with a minor change ("m -r, r")
  // Circles are supported natively via <circle>, but having it as a path
  // simplifies handling triangles, circles and other shapes in the same
  // D3 call
  r = annotHeight;
  circle =
    'm -' + r  + ', ' + r +
    'a ' + r + ',' + r + ' 0 1,0 ' + (r * 2) + ',0' +
    'a ' + r + ',' + r + ' 0 1,0 -' + (r * 2) + ',0';

  chrAnnot = d3.selectAll(".chromosome")
    .data(annots)
      .selectAll("path.annot")
      .data(function(d) {
        return d["annots"];
      })
      .enter();

  if (layout === "tracks") {

    chrAnnot
      .append("g")
      .attr("id", function(d, i) { return d.id; })
      .attr("class", "annot")
      .attr("transform", function(band, bandIndex, chrIndex) {
        var y = ideo.config.chrWidth + (band.trackIndex * annotHeight * 2);
        return "translate(" + band.px + "," + y + ")";
      })
      .append("path")
      .attr("d", function(d) {
          if (!d.shape || d.shape === "triangle") {
            return "m0,0" + triangle;
          } else if (d.shape === "circle") {
            return circle;
          }
      })
      .attr("fill", function(d) { return d.color; });

    } else if (layout === "overlay") {
      // Overlaid annotations appear directly on chromosomes

      chrAnnot.append("polygon")
        .attr("id", function(d, i) { return d.id; })
        .attr("class", "annot")
        .attr("points", function(d) {

          x1 = d.px - 0.5;
          x2 = d.px + 0.5;
          y1 = chrWidth;
          y2 = 0;

          return (
            x1 + "," + y1 + " " +
            x2 + "," + y1 + " " +
            x2 + "," + y2 + " " +
            x1 + "," + y2
          );

        })
        .attr("fill", function(d) { return d.color; });

    } else if (layout === "histogram") {

      chrAnnot.append("polygon")
        //.attr("id", function(d, i) { return d.id; })
        .attr("class", "annot")
        .attr("points", function(d) {

          x1 = d.px + ideo.bump;
          x2 = d.px + ideo.config.barWidth + ideo.bump;
          y1 = chrWidth;
          y2 = chrWidth + d.height;

          var thisChrWidth = ideo.chromosomesArray[d.chrIndex - 1].width;

          if (x2 > thisChrWidth) {
            x2 = thisChrWidth;
          }

          return (
            x1 + "," + y1 + " " +
            x2 + "," + y1 + " " +
            x2 + "," + y2 + " " +
            x1 + "," + y2
          );

        })
        .attr("fill", function(d) { return d.color; });

    }

  if (ideo.onDrawAnnotsCallback) {
    ideo.onDrawAnnotsCallback();
  }
};


<<<<<<< HEAD
=======
Ideogram.prototype.putChromosomesInRows = function() {

    var ideo = this,
        rows = ideo.config.rows,
        chrs,
        chrsPerRow,
        rowIndex, rowIndexStop, range,
        riCorrection,
        rowHeight, chrIndex, chrWidth, chrMargin;

    chrsPerRow = Math.floor(ideo.numChromosomes/rows);

    riCorrection = 0;
    if (d3.select("svg > *").nodes()[0].tagName !== "g") {
      // Accounts for cross-browser differences in handling of nth-child
      riCorrection = 2;
    }

    for (var i = 1; i < rows; i++) {

      rowIndex = (chrsPerRow * i) + 1 + riCorrection;
      rowIndexStop = rowIndex + chrsPerRow;
      range = "nth-child(n+" + rowIndex + "):nth-child(-n+" + rowIndexStop + ")";

      rowHeight = ideo.config.chrHeight + 20;

      chrIndex = rowIndex + 1 - riCorrection;
      chrWidth = ideo.config.chrWidth;
      chrMargin = ideo.config.chrMargin * chrIndex;

      if (!ideo.config.showBandLabels) {
        chrIndex += 2;
      }

      if (ideo.config.showChromosomeLabels) {
        rowHeight += 12; // TODO: Account for variable font size
      }

      // Similar to "tPadding" in other contexts
      rowWidth = ((chrWidth-4)*chrIndex) + 8 + chrMargin;
      //rowWidth = 6*chrIndex - 57.24 + rowWidth;

      d3.selectAll("#_ideogram .chromosome:" + range)
        .attr("transform", function(d, j) {

          var currentTransform, translation;

          currentTransform = d3.select(this).attr("transform");
          translation = "translate(" + rowHeight + ", " + rowWidth + ")";

          return currentTransform + translation;
        });
    }
};

>>>>>>> da31fa3b
Ideogram.prototype.onBrushMove = function() {
  call(this.onBrushMoveCallback);
};

Ideogram.prototype.createBrush = function(from, to) {

  var ideo = this,
      width = ideo.config.chrWidth + 6.5,
      length = ideo.config.chrHeight,
      chr = ideo.chromosomesArray[0],
      chrLengthBp = chr.bands[chr.bands.length - 1].bp.stop,
      x, x0, x1,
      y,
      xOffset = this._layout.getMargin().left,
      domain = [0, d3.max(chr.bands, function(band) {
          return band.bp.stop;
      })],
      range = [xOffset, d3.max(chr.bands, function(band) {
          return band.px.stop;
      }) + xOffset];

<<<<<<< HEAD
  x = d3.scale.linear().domain(domain).range(range);
  y = this._layout.getChromosomeSetYTranslate(0) + (ideo.config.chrWidth - width) / 2;
=======
  x = d3.scaleLinear().domain(domain).range(range);
  y = d3.select(".band").nodes()[0].getBBox().y - 3.25;
>>>>>>> da31fa3b

  if (typeof from === "undefined") {
    from = Math.floor(chrLengthBp/10);
  }

  if (typeof right === "undefined") {
    to = Math.ceil(from*2);
  }

  x0 = ideo.convertBpToPx(chr, from);
  x1 = ideo.convertBpToPx(chr, to);

  ideo.selectedRegion = {"from": from, "to": to, "extent": (to - from)};

  ideo.brush = d3.brushX()
    .extent([[0, 0], [length, width]])
    .on("brush", onBrushMove);

  var brushg = d3.select("#_ideogram").append("g")
    .attr("class", "brush")
    .attr("transform", "translate(0, " + y + ")")
    .call(ideo.brush)
    .call(ideo.brush.move, [x0, x1]);

  function onBrushMove() {

    var extent = d3.event.selection.map(x.invert),
        from = Math.floor(extent[0]),
        to = Math.ceil(extent[1]);

    ideo.selectedRegion = {"from": from, "to": to, "extent": (to - from)};

    if (ideo.onBrushMove) {
      ideo.onBrushMoveCallback();
    }
    //console.log(ideo.selectedRegion)
  }
};

/**
* Called when Ideogram has finished initializing.
* Accounts for certain ideogram properties not being set until
* asynchronous requests succeed, etc.
*/
Ideogram.prototype.onLoad = function() {

  call(this.onLoadCallback);
};

Ideogram.prototype.onDrawAnnots = function() {
  call(this.onDrawAnnotsCallback);
};


Ideogram.prototype.getBandColorGradients = function() {

  var color, colors,
      stain, color1, color2, color3,
      css,
      gradients = "";

  colors = [
    ["gneg", "#FFF", "#FFF", "#DDD"],
    ["gpos25", "#C8C8C8", "#DDD", "#BBB"],
    ["gpos33", "#BBB", "#BBB", "#AAA"],
    ["gpos50", "#999", "#AAA", "#888"],
    ["gpos66", "#888", "#888", "#666"],
    ["gpos75", "#777", "#777", "#444"],
    ["gpos100", "#444", "#666", "#000"],
    ["acen", "#FEE", "#FEE", "#FDD"],
    ["noBands", "#BBB", "#BBB", "#AAA"]
  ];

  for (var i = 0; i < colors.length; i++) {
    stain = colors[i][0];
    color1 = colors[i][1];
    color2 = colors[i][2];
    color3 = colors[i][3];
    gradients +=
      '<linearGradient id="' + stain + '" x1="0%" y1="0%" x2="0%" y2="100%">';
    if (stain == "gneg") {
      gradients +=
        '<stop offset="70%" stop-color="' + color2 + '" />' +
        '<stop offset="95%" stop-color="' + color3 + '" />' +
        '<stop offset="100%" stop-color="' + color1 + '" />';
    } else {
      gradients +=
        '<stop offset="5%" stop-color="' + color1 + '" />' +
        '<stop offset="15%" stop-color="' + color2 + '" />' +
        '<stop offset="60%" stop-color="' + color3 + '" />';
    }
    gradients +=
      '</linearGradient>';
  }

  gradients +=
    '<pattern id="stalk" width="2" height="1" patternUnits="userSpaceOnUse" ' +
      'patternTransform="rotate(30 0 0)">' +
      '<rect x="0" y="0" width="10" height="2" fill="#CCE" /> ' +
       '<line x1="0" y1="0" x2="0" y2="100%" style="stroke:#88B; stroke-width:0.7;" />' +
    '</pattern>' +
    '<pattern id="gvar" width="2" height="1" patternUnits="userSpaceOnUse" ' +
      'patternTransform="rotate(-30 0 0)">' +
      '<rect x="0" y="0" width="10" height="2" fill="#DDF" /> ' +
       '<line x1="0" y1="0" x2="0" y2="100%" style="stroke:#99C; stroke-width:0.7;" />' +
    '</pattern>';

  gradients = "<defs>" + gradients + "</defs>";
  css = "<style>" +
    '.gneg {fill: url("#gneg")} ' +
    '.gpos25 {fill: url("#gpos25")} ' +
    '.gpos33 {fill: url("#gpos33")} ' +
    '.gpos50 {fill: url("#gpos50")} ' +
    '.gpos66 {fill: url("#gpos66")} ' +
    '.gpos75 {fill: url("#gpos75")} ' +
    '.gpos100 {fill: url("#gpos100")} ' +
    '.acen {fill: url("#acen")} ' +
    '.stalk {fill: url("#stalk")} ' +
    '.gvar {fill: url("#gvar")} ' +
    '.noBands {fill: url("#noBands")} ' +
  '</style>';
  gradients = css + gradients;

  //alert(gradients)

  return gradients;
};


/*
  Returns an NCBI taxonomy identifier (taxid) for the configured organism
*/
Ideogram.prototype.getTaxidFromEutils = function(callback) {

  var organism, taxonomySearch, taxid,
      ideo = this;

  organism = ideo.config.organism;

  taxonomySearch = ideo.esearch + "&db=taxonomy&term=" + organism;

  d3.json(taxonomySearch, function(data) {
    taxid = data.esearchresult.idlist[0];
    return callback(taxid)
  });
}


/**
* Returns an array of taxids for the current ideogram
* Also sets configuration parameters related to taxid(s), whether ideogram is
* multiorganism, and adjusts chromosomes parameters as needed
**/
Ideogram.prototype.getTaxids = function(callback) {

  var ideo = this,
    taxid, taxids,
    org, orgs, i,
    taxidInit, tmpChrs,
    assembly, chromosomes,
    multiorganism,
    fetchTaxid = true;

  taxidInit = "taxid" in ideo.config;

  ideo.config.multiorganism = (
    ("organism" in ideo.config && ideo.config.organism instanceof Array) ||
    (taxidInit && ideo.config.taxid instanceof Array)
  );

  multiorganism = ideo.config.multiorganism;

  if ("organism" in ideo.config) {
    // Ideogram instance was constructed using common organism name(s)
    if (multiorganism) {
      orgs = ideo.config.organism;
    } else {
      orgs = [ideo.config.organism];
    }

    taxids = [];
    tmpChrs = {};
    for (i = 0; i < orgs.length; i++) {
      // Gets a list of taxids from common organism names
      org = orgs[i];
      for (taxid in ideo.organisms) {
        if (ideo.organisms[taxid]["commonName"].toLowerCase() === org) {
          taxids.push(taxid);
          if (multiorganism) {
            // Adjusts 'chromosomes' configuration parameter to make object
            // keys use taxid instead of common organism name
            tmpChrs[taxid] = ideo.config.chromosomes[org];
          }
        }
      }
    }

    if (taxids.length == 0) {
      promise = new Promise(function(resolve, reject) {
        ideo.getTaxidFromEutils(resolve);
      })
      promise.then(function(data){
        taxid = data;
        taxids.push(taxid);

        ideo.config.taxids = taxids;
        ideo.organisms[taxid] = {
          "commonName": "",
          "scientificName": ideo.config.organism,
          "scientificNameAbbr": "",
        }
        return new Promise(function(resolve, reject) {
          ideo.getAssemblyAndChromosomesFromEutils(resolve);
        })
      })
      .then(function(asmChrArray) {
        assembly = asmChrArray[0];
        chromosomes = asmChrArray[1];

        ideo.config.chromosomes = chromosomes;
        ideo.organisms[taxid]["assemblies"] = {
          "default": assembly
        }

        callback(taxids);
      });
    } else {

      ideo.config.taxids = taxids;
      if (multiorganism) {
        ideo.config.chromosomes = tmpChrs;
      }

      callback(taxids);
    }
  } else {

    if (multiorganism) {
      ideo.coordinateSystem = "bp";
      if (taxidInit) {
        taxids = ideo.config.taxid;
      }
    } else {
      if (taxidInit) {
        taxids = [ideo.config.taxid];
      }
      ideo.config.taxids = taxids;
    }

    callback(taxids);
  }
};

Ideogram.prototype.sortChromosomes = function(a, b) {

  var aIsNuclear = a.type === "nuclear",
      bIsNuclear = b.type === "nuclear",
      aIsCP = a.type === "chloroplast",
      bIsCP = b.type === "chloroplast",
      aIsMT = a.type === "mitochondrion",
      bIsMT = b.type === "mitochondrion",
      aIsPlastid = aIsMT && a.name !== "MT", // e.g. B1 in rice genome GCF_001433935.1
      bIsPlastid = bIsMT && b.name !== "MT";

    if (aIsNuclear && bIsNuclear) {
      return naturalSort(a.name, b.name);
    } else if (!aIsNuclear && bIsNuclear) {
      return 1;
    } else if (aIsMT && bIsCP) {
      return 1;
    } else if (aIsCP && bIsMT) {
      return -1;
    } else if (!aIsMT && !aIsCP && (bIsMT || bIsCP)) {
      return -1;
    }

}

/**
  Returns names and lengths of chromosomes for an organism's best-known
  genome assembly.  Gets data from NCBI EUtils web API.
*/
Ideogram.prototype.getAssemblyAndChromosomesFromEutils = function(callback) {

    var asmAndChrArray, // [assembly_accession, chromosome_objects_array]
      assemblyAccession, chromosomes, asmSearch,
      asmUid, asmSummary,
      rsUid, nuccoreLink,
      links, ntSummary,
      results, result, cnIndex, chrName, chrLength, chromosome, type,
      ideo = this;

    organism = ideo.config.organism;

    asmAndChrArray = [];
    chromosomes = [];

    asmSearch =
      ideo.esearch +
      "&db=assembly" +
      "&term=%22" + organism + "%22[organism]" +
      "AND%20(%22latest%20refseq%22[filter])%20AND%20%22chromosome%20level%22[filter]";

    var promise = d3.promise.json(asmSearch);

    promise
      .then(function(data) {

        // NCBI Assembly database's internal identifier (uid) for this assembly
        asmUid = data.esearchresult.idlist[0];
        asmSummary = ideo.esummary + "&db=assembly&id=" + asmUid;

        return d3.promise.json(asmSummary);
      })
      .then(function(data) {

        // RefSeq UID for this assembly
        rsUid = data.result[asmUid].rsuid;
        assemblyAccession = data.result[asmUid].assemblyaccession;

        asmAndChrArray.push(assemblyAccession);

        // Get a list of IDs for the chromosomes in this genome.
        //
        // This information does not seem to be available from well-known
        // NCBI databases like Assembly or Nucleotide, so we use GenColl,
        // a lesser-known NCBI database.
        nuccoreLink = ideo.elink + "&db=nuccore&linkname=gencoll_nuccore_chr&from_uid=" + rsUid;

        return d3.promise.json(nuccoreLink);
      })
      .then(function(data) {

        links = data.linksets[0].linksetdbs[0].links.join(",");
        ntSummary = ideo.esummary + "&db=nucleotide&id=" + links;

        return d3.promise.json(ntSummary);
      })
      .then(function(data) {

        results = data.result;

        for (var x in results) {

          result = results[x];

          // omit list of reult uids
          if (x === "uids") {
            continue;
          }

          if (result.genome === "mitochondrion") {
            if (ideo.config.showNonNuclearChromosomes) {
              type = result.genome;
              cnIndex = result.subtype.split("|").indexOf("plasmid");
              if (cnIndex === -1) {
                chrName = "MT";
              } else {
                // Seen in e.g. rice genome IRGSP-1.0 (GCF_001433935.1),
                // From https://eutils.ncbi.nlm.nih.gov/entrez/eutils/esummary.fcgi?retmode=json&db=nucleotide&id=996703432,996703431,996703430,996703429,996703428,996703427,996703426,996703425,996703424,996703423,996703422,996703421,194033210,11466763,7524755
                  // "genome": "mitochondrion",
                  // "subtype": "cell_line|plasmid",
                  // "subname": "A-58 CMS|B1",
                chrName = result.subname.split("|")[cnIndex];
              }
            } else {
              continue;
            }
          } else if (result.genome === "chloroplast" || result.genome === "plastid") {
            type = "chloroplast";
            // Plastid encountered with rice genome IRGSP-1.0 (GCF_001433935.1)
            if (ideo.config.showNonNuclearChromosomes) {
              chrName = "CP";
            } else {
              continue;
            }
          } else {
            type = "nuclear";
            cnIndex = result.subtype.split("|").indexOf("chromosome");

            chrName = result.subname.split("|")[cnIndex];
            if (typeof chrName !== "undefined" && chrName.substr(0, 3) === "chr") {
              // Convert "chr12" to "12", e.g. for banana (GCF_000313855.2)
              chrName = chrName.substr(3);
            }
          }

          chrLength = result.slen;

          chromosome = {
            "name": chrName,
            "length": chrLength,
            "type": type
          };

          chromosomes.push(chromosome);
        }

        chromosomes = chromosomes.sort(ideo.sortChromosomes);
        asmAndChrArray.push(chromosomes)

        ideo.coordinateSystem = "bp";

        return callback(asmAndChrArray);
    });

};

Ideogram.prototype.initDrawChromosomes = function(bandsArray) {

  var ideo = this,
      taxids = ideo.config.taxids,
      taxid,
      chrIndex = 0,
<<<<<<< HEAD
      chrSetNumber = 0,
      i, j, chrs, chromosome, chromosomeModel;
=======
      i, j, chrs, chromosome, chromosomeModel
      tmpChrs = [];
>>>>>>> da31fa3b

  var defs = d3.select("defs");

  for (i = 0; i < taxids.length; i++) {

    taxid = taxids[i];
    chrs = ideo.config.chromosomes[taxid];

    ideo.chromosomes[taxid] = {};

    for (j = 0; j < chrs.length; j++) {

      chromosome = chrs[j];
      bands = bandsArray[chrIndex];
      chrIndex += 1;

      chromosomeModel = ideo.getChromosomeModel(bands, chromosome, taxid, chrIndex);

      ideo.chromosomes[taxid][chromosome] = chromosomeModel;
      ideo.chromosomesArray.push(chromosomeModel);

<<<<<<< HEAD
      /*
       * Append cromosome set container.
       */
      var container = d3.select("svg")
        .append("g")
        .attr("class", "chromosome-set-container")
        .attr("transform", ideo._layout.getChromosomeSetTranslate(chrSetNumber ++))
        .attr("id", chromosomeModel.id + "-chromosome-set");

      var shape;
      for (var k = 0; k < this._ploidy.getChromosomesNumber(j); k ++) {
        shape = ideo.drawChromosome(chromosomeModel, chrIndex - 1, container, k);
      }

      defs.append("clipPath")
        .attr("id", chromosomeModel.id + "-chromosome-set-clippath")
        .selectAll('path')
        .data(shape)
        .enter()
        .append('path')
        .attr('d', function(d) {
            return d.path;
        }).attr('class', function(d) {
            return d['class'];
        });
=======
      ideo.drawChromosome(chromosomeModel, chrIndex);

      if (typeof bands === "undefined") {
        ideo.chromosomes[taxid][chromosome.name] = chromosomeModel;
        tmpChrs[j] = chromosomeModel.name;
      }
    }
    if (typeof bands === "undefined") {
      ideo.config.chromosomes[taxid] = tmpChrs;
>>>>>>> da31fa3b
    }

    if (ideo.config.showBandLabels === true) {
        ideo.drawBandLabels(ideo.chromosomes);
    }

  }
};


/**
* Initializes an ideogram.
* Sets some high-level properties based on instance configuration,
* fetches band and annotation data if needed, and
* writes an SVG element to the document to contain the ideogram
*
*/
Ideogram.prototype.init = function() {

  var bandDataFile, bandDataFileNames,
      taxid, taxids, i, svgClass,
      chrs;

  var ideo = this;

  var t0 = new Date().getTime();

  var bandsArray = [],
      maxLength = 0,
      numBandDataResponses = 0,
      resolution = this.config.resolution,
      accession;

  var promise = new Promise(function(resolve, reject) {
    ideo.getTaxids(resolve);
  })

  promise.then(function(taxids) {

  taxid = taxids[0]
  ideo.config.taxid = taxid;
  ideo.config.taxids = taxids;

  for (i = 0; i < taxids.length; i++) {
    taxid = taxids[i];

    if (!ideo.config.assembly) {
      ideo.config.assembly = "default";
    }
    accession = ideo.organisms[taxid]["assemblies"][ideo.config.assembly];

    bandDataFileNames = {
      // Homo sapiens (human)
      "9606": "native/ideogram_9606_" + accession + "_" + resolution + "_V1.js",
      //"9606": "ncbi/ideogram_9606_" + accession + "_" + resolution + "_V1.tsv",

      // Mus musculus (mouse)
      "10090": "native/ideogram_10090_" + accession + "_NA_V2.js",

      // Drosophila melanogaster (fly)
      //"7227": "ucsc/drosophila_melanogaster_dm6.tsv"
    };

    if (typeof chrBands === "undefined" && taxid in bandDataFileNames) {

      d3.request(ideo.config.bandDir + bandDataFileNames[taxid])
        .on("beforesend", function(data) {
          // Ensures correct taxid is processed in response callback; using
          // simply 'taxid' variable gives the last *requested* taxid, which
          // fails when dealing with multiple taxa.
          data.taxid = taxid;
        })
        .get(function(error, data) {
          ideo.bandData[data.taxid] = data.response;
          numBandDataResponses += 1;

          if (numBandDataResponses == taxids.length) {
            processBandData();
            writeContainer();
          }
        });

    } else {
      if (typeof chrBands !== "undefined") {
        // If bands already available,
        // e.g. via <script> tag in initial page load
        ideo.bandData[taxid] = chrBands;
      }
      processBandData();
      writeContainer();
    }


  }
});


  function writeContainer() {

    if (ideo.config.annotationsPath) {
      d3.json(
        ideo.config.annotationsPath, // URL
        function(data) { // Callback
          ideo.rawAnnots = data;
        }
      );
    }

    svgClass = "";
    if (ideo.config.showChromosomeLabels) {
      if (ideo.config.orientation == "horizontal") {
        svgClass += "labeledLeft ";
      } else {
        svgClass += "labeled ";
      }
    }

    if (
      ideo.config.annotationsLayout &&
      ideo.config.annotationsLayout === "overlay"
    ) {
      svgClass += "faint";
    }

<<<<<<< HEAD
=======
    var ideoHeight;

    if (ideo.config.orientation === "vertical") {
      ideoHeight = ideo.config.chrHeight + 40;
      if (ideo.config.rows > 1) {
        ideoHeight = ideo.config.rows * (ideoHeight - 30);
      }
    } else {
      ideoHeight = ideo.config.chrMargin * ideo.numChromosomes + 30;
    }

>>>>>>> da31fa3b
    var gradients = ideo.getBandColorGradients();
    var svgHeight = ideo._layout.getHeight(taxid);

    var svg = d3.select(ideo.config.container)
      .append("svg")
        .attr("id", "_ideogram")
        .attr("class", svgClass)
        .attr("width", "97%")
        .attr("height", svgHeight)
        .html(gradients);

    finishInit();

  }

  /*
  * Completes default ideogram initialization
  * by calling downstream functions to
  * process raw band data into full JSON objects,
  * render chromosome and cytoband figures and labels,
  * apply initial graphical transformations,
  * hide overlapping band labels, and
  * execute callbacks defined by client code
  */
  function processBandData() {

    var j, k, chromosome, bands, chromosomeModel,
        chrLength, chr,
        bandData, bands, bandsByChr,
        stopType,
        taxid, taxids, chrs, chrsByTaxid;

    bandsArray = [];
    maxLength = 0;

    if (ideo.config.multiorganism === true) {
      ideo.coordinateSystem = "bp";
      taxids = ideo.config.taxids;
      for (i = 0; i < taxids.length; i++) {
        taxid = taxids[i];
      }
    } else {
      if (typeof ideo.config.taxid == "undefined") {
        ideo.config.taxid = ideo.config.taxids[0];
      }
      taxid = ideo.config.taxid;
      taxids = [taxid];
      ideo.config.taxids = taxids;
    }

    if ("chromosomes" in ideo.config) {
      chrs = ideo.config.chromosomes;
    }
    if (ideo.config.multiorganism) {
      chrsByTaxid = chrs;
    }

    ideo.config.chromosomes = {};

    var t0_b = new Date().getTime();

    for (j = 0; j < taxids.length; j++) {

      taxid = taxids[j];

      if (ideo.config.multiorganism) {
        chrs = chrsByTaxid[taxid];
      }

      if (ideo.coordinateSystem === "iscn" || ideo.config.multiorganism) {
        bandData = ideo.bandData[taxid];

        bandsByChr = ideo.getBands(bandData, taxid, chrs);

        chrs = Object.keys(bandsByChr);

        ideo.config.chromosomes[taxid] = chrs.slice();
        ideo.numChromosomes += ideo.config.chromosomes[taxid].length;

        for (k = 0; k < chrs.length; k++) {

          chromosome = chrs[k];
          bands = bandsByChr[chromosome];
          bandsArray.push(bands);

          chrLength = {
            "iscn": bands[bands.length - 1].iscn.stop,
            "bp": bands[bands.length - 1].bp.stop
          };

          if (chrLength.iscn > ideo.maxLength.iscn) {
            ideo.maxLength.iscn = chrLength.iscn;
          }

          if (chrLength.bp > ideo.maxLength.bp) {
            ideo.maxLength.bp = chrLength.bp;
          }
        }
      } else if (ideo.coordinateSystem == "bp"){
        // If lacking band-level data

        ideo.config.chromosomes[taxid] = chrs.slice();
        ideo.numChromosomes += ideo.config.chromosomes[taxid].length;

        for (k = 0; k < chrs.length; k++) {
          chr = chrs[k];
          if (chr.length > ideo.maxLength.bp) {
            ideo.maxLength.bp = chr.length;
          }
        }

      }
    }

    var t1_b = new Date().getTime();
    if (ideo.debug) {
      console.log("Time in processBandData: " + (t1_b - t0_b) + " ms");
    }
}

function finishInit() {

    try {

    var t0_a = new Date().getTime();

    var chrIndex = 0,
        taxids,
        chr, chrs, chrModel, chromosome,
        i, j, m, n;

    ideo.initDrawChromosomes(bandsArray);

    taxids = ideo.config.taxids;

    chrIndex = 0;
    for (m = 0; m < taxids.length; m++) {
      taxid = taxids[m];

      chrs = ideo.config.chromosomes[taxid];

      for (n = 0; n < chrs.length; n++) {

        chrIndex += 1;

        chromosome = chrs[n];

        chrModel = ideo.chromosomes[taxid][chromosome];

        chr = d3.select("#" + chrModel.id);

        ideo.initTransformChromosome(chr, chrIndex);
      }

    }

    // Waits for potentially large annotation dataset
    // to be received by the client, then triggers annotation processing
    if (ideo.config.annotationsPath) {

      function pa() {

        if (typeof timeout !== "undefined") {
          window.clearTimeout(timeout);
        }

        ideo.annots = ideo.processAnnotData(ideo.rawAnnots);
        ideo.drawProcessedAnnots(ideo.annots);

        if (ideo.initCrossFilter) {
          ideo.initCrossFilter();
        }

      }

      if (ideo.rawAnnots) {
        pa();
      } else {
        (function checkAnnotData() {
          timeout = setTimeout(function() {
            if (!ideo.rawAnnots) {
              checkAnnotData();
            } else {
              pa();
            }
            },
            50
          );
        })();
      }
    }

    if (ideo.config.showBandLabels === true) {
      var bandsToShow = ideo.bandsToShow.join(",");

      // d3.selectAll resolves to querySelectorAll (QSA).
      // QSA takes a surprisingly long time to complete,
      // and scales with the number of selectors.
      // Most bands are hidden, so we can optimize by
      // Hiding all bands, then QSA'ing and displaying the
      // relatively few bands that are shown.
      var t0_c = new Date().getTime();
      d3.selectAll(".bandLabel, .bandLabelStalk").style("display", "none");
      d3.selectAll(bandsToShow).style("display", "");
      var t1_c = new Date().getTime();
      if (ideo.debug) {
        console.log("Time in showing bands: " + (t1_c - t0_c) + " ms");
      }

      if (ideo.config.orientation === "vertical") {
        for (var i = 0; i < ideo.chromosomesArray.length; i++) {
          ideo.rotateChromosomeLabels(d3.select("#" + ideo.chromosomesArray[i].id), i);
        }
      }

    }

    if (ideo.config.showChromosomeLabels === true) {
      ideo.drawChromosomeLabels(ideo.chromosomes);
    }

    if (ideo.config.brush === true) {
      ideo.createBrush();
    }

    if (ideo.config.annotations) {
      ideo.drawAnnots(ideo.config.annotations);
    }

    var t1_a = new Date().getTime();
    if (ideo.debug) {
      console.log("Time in drawChromosome: " + (t1_a - t0_a) + " ms");
    }

    var t1 = new Date().getTime();
    if (ideo.debug) {
      console.log("Time constructing ideogram: " + (t1 - t0) + " ms");
    }

    if (ideo.onLoadCallback) {
      ideo.onLoadCallback();
    }

    if (!("rotatable" in ideo.config && ideo.config.rotatable === false)) {
      d3.selectAll(".chromosome").on("click", function() {
        ideogram.rotateAndToggleDisplay(this);
      });
    } else {
      d3.selectAll(".chromosome").style("cursor", "default");
    }

     } catch (e) {
       console.log(e)
      //  throw e;
    }

  }

};<|MERGE_RESOLUTION|>--- conflicted
+++ resolved
@@ -476,17 +476,19 @@
      * Append chromosomes labels.
      */
     d3.selectAll(".chromosome-set-container")
-        .selectAll(".chromosome")
-        .append("text")
-        .attr("class", "chrLabel")
-        .attr("transform", ideo._layout.getChromosomeSetLabelTranslate())
-        .attr("x", function(d, i) {
-            return ideo._layout.getChromosomeLabelXPosition(i);
-        }).attr("y", function(d, i) {
-            return ideo._layout.getChromosomeLabelYPosition(i);
-        }).text(function(d, chrNumber, chrSetNumber) {
-            return ideo._description.getAncestor(chrSetNumber, chrNumber);
-        }).attr("text-anchor", "middle");
+        .each(function(a, chrSetNumber) {
+            d3.select(this).selectAll(".chromosome")
+                .append("text")
+                .attr("class", "chrLabel")
+                .attr("transform", ideo._layout.getChromosomeSetLabelTranslate())
+                .attr("x", function(d, i) {
+                    return ideo._layout.getChromosomeLabelXPosition(i);
+                }).attr("y", function(d, i) {
+                    return ideo._layout.getChromosomeLabelYPosition(i);
+                }).text(function(d, chrNumber) {
+                    return ideo._description.getAncestor(chrSetNumber, chrNumber);
+                }).attr("text-anchor", "middle");
+        });
 };
 
 /**
@@ -558,7 +560,8 @@
         .attr('text-anchor', self._layout.getChromosomeBandLabelAnchor(i))
         .text(function(d) { return d.name; });
 
-    var view = Chromosome.getInstance(ideo.chromosomesArray[i], ideo.config, ideo);
+    var adapter = ModelAdapter.getInstance(ideo.chromosomesArray[i]);
+    var view = Chromosome.getInstance(adapter, ideo.config, ideo);
 
     chr.selectAll("line.bandLabelStalk")
       .data(chrModel.bands)
@@ -876,276 +879,31 @@
 /**
 * Renders all the bands and outlining boundaries of a chromosome.
 */
-<<<<<<< HEAD
 Ideogram.prototype.drawChromosome = function(chrModel, chrIndex, container, k) {
-
+    /*
+     * Get chromosome model adapter class.
+     */
+    var adapter = ModelAdapter.getInstance(chrModel);
+    /*
+     * Append chromosome's container.
+     */
     var chromosome = container
         .append("g")
         .attr("id", chrModel.id)
-        .attr("class", "chromosome")
+        .attr("class", "chromosome " + adapter.getCssClass())
         .attr("transform", "translate(0, " + k * 20 + ")");
-=======
-Ideogram.prototype.drawChromosome = function(chrModel, chrIndex) {
-
-  var chr, chrWidth, width,
-      pArmWidth, selector, qArmStart, qArmWidth,
-      pTerPad, chrClass,
-      annotHeight, numAnnotTracks, annotTracksHeight,
-      bump, ideo,
-      bumpTweak, borderTweak,
-      ideo = this;
-
-  if (typeof chrModel.bands === "undefined") {
-    ideo.drawChromosomeNoBands(chrModel, chrIndex);
-    return;
-  }
-
-  bump = ideo.bump;
-
-  // p-terminal band padding
-  if (chrModel.centromerePosition != "telocentric") {
-    pTerPad = bump;
-  } else {
-    pTerPad = Math.round(bump/4) + 3;
-  }
-
-  chr = d3.select("svg")
-    .append("g")
-      .attr("id", chrModel.id)
-      .attr("class", "chromosome");
-
-  chrWidth = ideo.config.chrWidth;
-  width = chrModel.width;
-
-  var chrMargin = ideo.config.chrMargin * chrIndex;
-
-  // Draw chromosome bands
-  chr.selectAll("path")
-    .data(chrModel.bands)
-    .enter()
-    .append("path")
-      .attr("id", function(d) {
-        // e.g. 1q31
-        var band = d.name.replace(".", "-");
-        return chrModel.id + "-" + band;
-      })
-      .attr("class", function(d) {
-        var cls = "band " + d.stain;
-        if (d.stain == "acen") {
-          var arm = d.name[0]; // e.g. p in p11
-          cls += " " + arm + "-cen";
-        }
-        return cls;
-      })
-      .attr("d", function(d, i) {
-        var x = ideo.round(d.px.width),
-            left = ideo.round(d.px.start),
-            curveStart, curveMid, curveEnd,
-            curveTweak,
-            innerBump = bump;
-
-        curveTweak = 0;
-
-        if (d.stain == "acen") {
-          // Pericentromeric bands get curved
-          if (ideo.adjustedBump) {
-            curveTweak = 0.35;
-            x = 0.2;
-            left -= 0.1;
-            if (d.name[0] === "q") {
-              left += 1.2;
-            }
-          } else {
-            x -= bump/2;
-          }
-
-          curveStart = chrMargin + curveTweak;
-          curveMid = chrWidth/2 - curveTweak*2;
-          curveEnd = chrWidth - curveTweak*2;
-
-          if (d.name[0] == "p") {
-            // p arm
-            d =
-              "M " + left + " " + curveStart + " " +
-              "l " + x + " 0 " +
-              "q " + bump + " " + curveMid + " 0 " + curveEnd + " " +
-              "l -" + x + " 0 z";
-          } else {
-
-            if (ideo.adjustedBump) {
-              x += 0.2;
-            }
-
-            // q arm
-            d =
-              "M " + (left + x + bump/2) + " " + curveStart + " " +
-              "l -" + x + " 0 " +
-              "q -" + (bump + 0.5) + " " + curveMid + " 0 " + curveEnd + " " +
-              "l " + x + " 0 z";
-          }
-        } else {
-          // Normal bands
-
-          if (i == 0) {
-            left += pTerPad - bump/2;
-            // TODO: this is a minor kludge to preserve visible
-            // centromeres in mouse, when viewing mouse and
-            // human chromosomes for e.g. orthology analysis
-            if (ideo.config.multiorganism === true) {
-              left += pTerPad;
-            }
-          }
-
-
-          if (ideo.adjustedBump && d.name[0] === "q") {
-            left += 1.8;
-          }
-
-          if (i == chrModel.bands.length - 1) {
-            left -= pTerPad - bump/2;
-          }
-
-          d =
-            "M " + left + " " + chrMargin + " " +
-            "l " + x + " 0 " +
-            "l 0 " + chrWidth + " " +
-            "l -" + x + " 0 z";
-        }
-
-        return d;
-      });
-
-  if (chrModel.centromerePosition != "telocentric") {
-    // As in human
-    chr.append('path')
-      .attr("class", "p-ter chromosomeBorder " + chrModel.bands[0].stain)
-      .attr("d",
-        "M " + (pTerPad - bump/2 + 0.1) + " " + chrMargin + " " +
-        "q -" + pTerPad + " " + (chrWidth/2) + " 0 " + chrWidth);
-  } else {
-    // As in mouse
-    chr.append('path')
-      .attr("class", "p-ter chromosomeBorder " + chrModel.bands[0].stain)
-      .attr("d",
-        "M " + (pTerPad - 3) + " " + chrMargin + " " +
-        "l -" + (pTerPad - 2) + " 0 " +
-        "l 0 " + chrWidth + " " +
-        "l " + (pTerPad - 2) + " 0 z");
-
-    chr.insert('path', ':first-child')
-      .attr("class", "acen")
-      .attr("d",
-        "M " + (pTerPad - 3) + " " + (chrMargin + chrWidth * 0.1) + " " +
-        "l " + (pTerPad + bump/2 + 1) + " 0 " +
-        "l 0 " + chrWidth * 0.8 + " " +
-        "l -" + (pTerPad + bump/2 + 1) + " 0 z");
-
-  }
-
-
-  if (ideo.adjustedBump) {
-    borderTweak = 1.8;
-  } else {
-    borderTweak = 0;
-  }
-
-  var pcenIndex = chrModel["pcenIndex"],
-      pcen = chrModel.bands[pcenIndex],
-      qcen = chrModel.bands[pcenIndex + 1],
-      pBump, qArmEnd;
-
-  // Why does human chromosome 11 lack a centromeric p-arm band?
-  // Answer: because of a bug in the data.  Hack removed; won't work
-  // for human 550 resolution until data is fixed.
-  if (pcenIndex > 0) {
-    pArmWidth = pcen.px.start;
-    qArmStart = qcen.px.stop + borderTweak;
-    pBump = bump;
-  } else {
-    // For telocentric centromeres, as in many mouse chromosomes
-    pArmWidth = 2;
-    pBump = 0;
-    qArmStart = document.querySelectorAll("#" + chrModel.id + " .band")[0].getBBox().x;
-  }
-
-  qArmWidth = chrModel.width - qArmStart + borderTweak*1.3;
-  qArmEnd = qArmStart + qArmWidth - bump/2 - 0.5;
-
-  chr.append('line')
-    .attr("class", "cb-p-arm-top chromosomeBorder")
-    .attr('x1', bump/2)
-    .attr('y1', chrMargin)
-    .attr('x2', pArmWidth)
-    .attr("y2", chrMargin);
-
-  chr.append('line')
-    .attr("class", "cb-p-arm-bottom chromosomeBorder")
-    .attr('x1', bump/2)
-    .attr('y1', chrWidth + chrMargin)
-    .attr('x2', pArmWidth)
-    .attr("y2", chrWidth + chrMargin);
-
-  chr.append('line')
-    .attr("class", "cb-q-arm-top chromosomeBorder")
-    .attr('x1', qArmStart)
-    .attr('y1', chrMargin)
-    .attr('x2', qArmEnd)
-    .attr("y2", chrMargin);
-
-  chr.append('line')
-    .attr("class", "cb-q-arm-bottom chromosomeBorder")
-    .attr('x1', qArmStart)
-    .attr('y1', chrWidth + chrMargin)
-    .attr('x2', qArmEnd)
-    .attr("y2", chrWidth + chrMargin);
-
-  chr.append('path')
-    .attr("class", "q-ter chromosomeBorder " + chrModel.bands[chrModel.bands.length - 1].stain)
-    .attr("d",
-      "M " + qArmEnd + " " + chrMargin + " " +
-      "q " + bump + " " +  chrWidth/2 + " 0 " + chrWidth
-    );
->>>>>>> da31fa3b
-
-    return Chromosome.getInstance(chrModel, this.config, this)
+    /*
+     * Render chromosome.
+     */
+    return Chromosome.getInstance(adapter, this.config, this)
         .render(chromosome, chrIndex, k);
 };
 
-
-/**
-* Rotates and translates chromosomes upon initialization as needed.
-*/
-Ideogram.prototype.initTransformChromosome = function(chr, chrIndex) {
-
-//  if (this.config.orientation == "vertical") {
-//
-//    var chrMargin, chrWidth, tPadding;
-//
-//    chrWidth = this.config.chrWidth;
-//    chrMargin = this.config.chrMargin * chrIndex;
-//
-//    if (!this.config.showBandLabels) {
-//      chrIndex += 2;
-//    }
-//
-//    tPadding = chrMargin + (chrWidth-4)*(chrIndex - 1);
-//
-//    chr
-//      .attr("data-orientation", "vertical")
-//      .attr("transform", "rotate(90, " + (tPadding - 30) + ", " + (tPadding) + ")");
-//
-//    this.rotateBandLabels(chr, chrIndex);
-//
-//  } else {
-//    chr.attr("data-orientation", "horizontal");
-//  }
-};
 
 /**
 * Rotates a chromosome 90 degrees and shows or hides all other chromosomes
 * Useful for focusing or defocusing a particular chromosome
 */
-<<<<<<< HEAD
 Ideogram.prototype.rotateAndToggleDisplay = function(chromosome) {
   /*
    * Do nothing if taxId not defined. But it should be defined.
@@ -1153,184 +911,17 @@
    */
   if (! this.config.taxid) {
       return;
-=======
-Ideogram.prototype.rotateAndToggleDisplay = function(chromosomeID) {
-
-  var id, chr, chrModel, chrIndex, chrMargin, chrWidth,
-      chrHeight, ideoBox, ideoWidth, ideoHeight, scaleX, scaleY,
-      initOrientation, currentOrientation,
-      cx, cy, cy2,
-      ideo = this;
-
-  id = chromosomeID;
-
-  chr = d3.select("#" + id);
-
-  chrModel = ideo.chromosomes[ideo.config.taxid][id.split("-")[0].split("chr")[1]];
-
-  chrIndex = chrModel["chrIndex"];
-
-  otherChrs = d3.selectAll("g.chromosome").filter(function(d, i) { return this.id !== id; });
-
-  initOrientation = ideo.config.orientation;
-  currentOrientation = chr.attr("data-orientation");
-
-  chrMargin = this.config.chrMargin * chrIndex;
-  chrWidth = this.config.chrWidth;
-
-  ideoBox = d3.select("#_ideogram").nodes()[0].getBoundingClientRect();
-  ideoHeight = ideoBox.height;
-  ideoWidth = ideoBox.width;
-
-  if (initOrientation == "vertical") {
-
-    chrLength = chr.nodes()[0].getBoundingClientRect().height;
-
-    scaleX = (ideoWidth/chrLength)*0.97;
-    scaleY = 1.5;
-    scale = "scale(" + scaleX + ", " + scaleY + ")";
-
-    inverseScaleX = 2/scaleX;
-    inverseScaleY = 1;
-
-    if (!this.config.showBandLabels) {
-      chrIndex += 2;
-    }
-
-    cx = chrMargin + (chrWidth-4)*(chrIndex - 1) - 30;
-    cy = cx + 30;
-
-    verticalTransform = "rotate(90, " + cx + ", " + cy + ")";
-
-    cy2 = -1*(chrMargin - this.config.annotTracksHeight)*scaleY;
-
-    if (this.config.showBandLabels) {
-      cy2 += 25;
-    }
-
-    horizontalTransform =
-      "rotate(0)" +
-      "translate(20, " + cy2 + ")" +
-      scale;
-
-  } else {
-
-    chrLength = chr.nodes()[0].getBoundingClientRect().width;
-
-    scaleX = (ideoHeight/chrLength)*0.97;
-    scaleY = 1.5;
-    scale = "scale(" + scaleX + ", " + scaleY + ")";
-
-    inverseScaleX = 2/scaleX;
-    inverseScaleY = 1;
-
-    var bandPad = 20;
-    if (!this.config.showBandLabels) {
-      chrIndex += 2;
-      bandPad = 15;
-    }
-    cx = chrMargin + (chrWidth-bandPad)*(chrIndex - 2);
-    cy = cx + 5;
-
-    if (!this.config.showBandLabels) {
-      cx += bandPad;
-      cy += bandPad;
-    }
-
-    verticalTransform = (
-      "rotate(90, " + cx + ", " + cy + ")" +
-      scale
-    );
-    horizontalTransform = "";
-
-  }
-
-  inverseScale = "scale(" + inverseScaleX + "," + inverseScaleY + ")";
-
-  if (currentOrientation != "vertical") {
-
-    if (initOrientation == "horizontal") {
-      otherChrs.style("display", "none");
-
-    }
-
-    chr.selectAll(".annot>path")
-      .attr("transform", (initOrientation == "vertical" ? "" : inverseScale));
-
-    chr
-      .attr("data-orientation", "vertical")
-      .transition()
-      .attr("transform", verticalTransform)
-      .on("end", function() {
-
-        if (initOrientation == "vertical") {
-          scale = "";
-        } else {
-          scale = {"x": inverseScaleY, "y": inverseScaleX};
-        }
-
-        ideo.rotateBandLabels(chr, chrIndex, scale);
-        ideo.rotateChromosomeLabels(chr, chrIndex, "horizontal", scale);
-
-        if (initOrientation == "vertical") {
-          otherChrs.style("display", "");
-        }
-
-      });
-
-  } else {
-
-    chr.attr("data-orientation", "");
-
-    if (initOrientation == "vertical") {
-      otherChrs.style("display", "none");
-    }
-
-    chr.selectAll(".annot>path")
-      .transition()
-      .attr("transform", (initOrientation == "vertical" ? inverseScale : ""));
-
-    chr
-      .transition()
-      .attr("transform", horizontalTransform)
-      .on("end", function() {
-
-        if (initOrientation == "horizontal") {
-          if (currentOrientation == "vertical") {
-            inverseScale = {"x": 1, "y": 1};
-          } else {
-            inverseScale = "";
-          }
-        } else {
-          inverseScale = {"x": inverseScaleX, "y": inverseScaleY};
-        }
-
-        ideo.rotateBandLabels(chr, chrIndex, inverseScale);
-        ideo.rotateChromosomeLabels(chr, chrIndex, "", inverseScale);
-
-        if (initOrientation == "horizontal") {
-          otherChrs.style("display", "");
-        }
-
-      });
-
-
->>>>>>> da31fa3b
-  }
-  /*
-   * Get model by chroosome id.
-   */
-  var model = this.chromosomes[this.config.taxid][chromosome.id.split("-")[0].split("chr")[1]];
+  }
   /*
    * Get chromosome set number.
    */
-  var chrSetNumber = model["chrIndex"] - 1;
+  var chrSetNumber = Number(d3.select(chromosome.parentNode).attr('data-set-number'));
   /*
    * Get chromosome number.
    */
-  var chrNumber = d3.select(chromosome.parentNode)
-      .selectAll("g.chromosome")[0]
-      .indexOf(chromosome);
+  var chrNumber = Array.prototype.slice.call(
+          d3.select(chromosome.parentNode).selectAll("g.chromosome")._groups[0]
+      ).indexOf(chromosome);
   /*
    * Run rotation procedure.
    */
@@ -1912,64 +1503,6 @@
 };
 
 
-<<<<<<< HEAD
-=======
-Ideogram.prototype.putChromosomesInRows = function() {
-
-    var ideo = this,
-        rows = ideo.config.rows,
-        chrs,
-        chrsPerRow,
-        rowIndex, rowIndexStop, range,
-        riCorrection,
-        rowHeight, chrIndex, chrWidth, chrMargin;
-
-    chrsPerRow = Math.floor(ideo.numChromosomes/rows);
-
-    riCorrection = 0;
-    if (d3.select("svg > *").nodes()[0].tagName !== "g") {
-      // Accounts for cross-browser differences in handling of nth-child
-      riCorrection = 2;
-    }
-
-    for (var i = 1; i < rows; i++) {
-
-      rowIndex = (chrsPerRow * i) + 1 + riCorrection;
-      rowIndexStop = rowIndex + chrsPerRow;
-      range = "nth-child(n+" + rowIndex + "):nth-child(-n+" + rowIndexStop + ")";
-
-      rowHeight = ideo.config.chrHeight + 20;
-
-      chrIndex = rowIndex + 1 - riCorrection;
-      chrWidth = ideo.config.chrWidth;
-      chrMargin = ideo.config.chrMargin * chrIndex;
-
-      if (!ideo.config.showBandLabels) {
-        chrIndex += 2;
-      }
-
-      if (ideo.config.showChromosomeLabels) {
-        rowHeight += 12; // TODO: Account for variable font size
-      }
-
-      // Similar to "tPadding" in other contexts
-      rowWidth = ((chrWidth-4)*chrIndex) + 8 + chrMargin;
-      //rowWidth = 6*chrIndex - 57.24 + rowWidth;
-
-      d3.selectAll("#_ideogram .chromosome:" + range)
-        .attr("transform", function(d, j) {
-
-          var currentTransform, translation;
-
-          currentTransform = d3.select(this).attr("transform");
-          translation = "translate(" + rowHeight + ", " + rowWidth + ")";
-
-          return currentTransform + translation;
-        });
-    }
-};
-
->>>>>>> da31fa3b
 Ideogram.prototype.onBrushMove = function() {
   call(this.onBrushMoveCallback);
 };
@@ -1981,30 +1514,21 @@
       length = ideo.config.chrHeight,
       chr = ideo.chromosomesArray[0],
       chrLengthBp = chr.bands[chr.bands.length - 1].bp.stop,
-      x, x0, x1,
-      y,
+      x0, x1,
       xOffset = this._layout.getMargin().left,
-      domain = [0, d3.max(chr.bands, function(band) {
+      xScale = d3.scaleLinear()
+          .domain([0, d3.max(chr.bands, function(band) {
           return band.bp.stop;
-      })],
-      range = [xOffset, d3.max(chr.bands, function(band) {
+      })]).range([xOffset, d3.max(chr.bands, function(band) {
           return band.px.stop;
-      }) + xOffset];
-
-<<<<<<< HEAD
-  x = d3.scale.linear().domain(domain).range(range);
-  y = this._layout.getChromosomeSetYTranslate(0) + (ideo.config.chrWidth - width) / 2;
-=======
-  x = d3.scaleLinear().domain(domain).range(range);
-  y = d3.select(".band").nodes()[0].getBBox().y - 3.25;
->>>>>>> da31fa3b
+      }) + xOffset]);
 
   if (typeof from === "undefined") {
-    from = Math.floor(chrLengthBp/10);
+    from = Math.floor(chrLengthBp / 10);
   }
 
   if (typeof right === "undefined") {
-    to = Math.ceil(from*2);
+    to = Math.ceil(from * 2);
   }
 
   x0 = ideo.convertBpToPx(chr, from);
@@ -2013,18 +1537,19 @@
   ideo.selectedRegion = {"from": from, "to": to, "extent": (to - from)};
 
   ideo.brush = d3.brushX()
-    .extent([[0, 0], [length, width]])
+    .extent([[xOffset, 0], [length + xOffset, width]])
     .on("brush", onBrushMove);
 
+  var yOffset = this._layout.getChromosomeSetYTranslate(0) + (ideo.config.chrWidth - width) / 2;
   var brushg = d3.select("#_ideogram").append("g")
     .attr("class", "brush")
-    .attr("transform", "translate(0, " + y + ")")
+    .attr("transform", "translate(0, " + yOffset + ")")
     .call(ideo.brush)
     .call(ideo.brush.move, [x0, x1]);
 
   function onBrushMove() {
 
-    var extent = d3.event.selection.map(x.invert),
+    var extent = d3.event.selection.map(xScale.invert),
         from = Math.floor(extent[0]),
         to = Math.ceil(extent[1]);
 
@@ -2033,7 +1558,6 @@
     if (ideo.onBrushMove) {
       ideo.onBrushMoveCallback();
     }
-    //console.log(ideo.selectedRegion)
   }
 };
 
@@ -2412,13 +1936,8 @@
       taxids = ideo.config.taxids,
       taxid,
       chrIndex = 0,
-<<<<<<< HEAD
       chrSetNumber = 0,
       i, j, chrs, chromosome, chromosomeModel;
-=======
-      i, j, chrs, chromosome, chromosomeModel
-      tmpChrs = [];
->>>>>>> da31fa3b
 
   var defs = d3.select("defs");
 
@@ -2440,13 +1959,13 @@
       ideo.chromosomes[taxid][chromosome] = chromosomeModel;
       ideo.chromosomesArray.push(chromosomeModel);
 
-<<<<<<< HEAD
       /*
        * Append cromosome set container.
        */
       var container = d3.select("svg")
         .append("g")
         .attr("class", "chromosome-set-container")
+        .attr("data-set-number", j)
         .attr("transform", ideo._layout.getChromosomeSetTranslate(chrSetNumber ++))
         .attr("id", chromosomeModel.id + "-chromosome-set");
 
@@ -2466,17 +1985,6 @@
         }).attr('class', function(d) {
             return d['class'];
         });
-=======
-      ideo.drawChromosome(chromosomeModel, chrIndex);
-
-      if (typeof bands === "undefined") {
-        ideo.chromosomes[taxid][chromosome.name] = chromosomeModel;
-        tmpChrs[j] = chromosomeModel.name;
-      }
-    }
-    if (typeof bands === "undefined") {
-      ideo.config.chromosomes[taxid] = tmpChrs;
->>>>>>> da31fa3b
     }
 
     if (ideo.config.showBandLabels === true) {
@@ -2601,20 +2109,6 @@
       svgClass += "faint";
     }
 
-<<<<<<< HEAD
-=======
-    var ideoHeight;
-
-    if (ideo.config.orientation === "vertical") {
-      ideoHeight = ideo.config.chrHeight + 40;
-      if (ideo.config.rows > 1) {
-        ideoHeight = ideo.config.rows * (ideoHeight - 30);
-      }
-    } else {
-      ideoHeight = ideo.config.chrMargin * ideo.numChromosomes + 30;
-    }
-
->>>>>>> da31fa3b
     var gradients = ideo.getBandColorGradients();
     var svgHeight = ideo._layout.getHeight(taxid);
 
@@ -2747,29 +2241,6 @@
         i, j, m, n;
 
     ideo.initDrawChromosomes(bandsArray);
-
-    taxids = ideo.config.taxids;
-
-    chrIndex = 0;
-    for (m = 0; m < taxids.length; m++) {
-      taxid = taxids[m];
-
-      chrs = ideo.config.chromosomes[taxid];
-
-      for (n = 0; n < chrs.length; n++) {
-
-        chrIndex += 1;
-
-        chromosome = chrs[n];
-
-        chrModel = ideo.chromosomes[taxid][chromosome];
-
-        chr = d3.select("#" + chrModel.id);
-
-        ideo.initTransformChromosome(chr, chrIndex);
-      }
-
-    }
 
     // Waits for potentially large annotation dataset
     // to be received by the client, then triggers annotation processing
