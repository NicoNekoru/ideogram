--- conflicted
+++ resolved
@@ -143,16 +143,10 @@
 */
 Ideogram.prototype.getBands = function(content, taxid, chromosomes) {
 
-<<<<<<< HEAD
   var lines = {},
       tsvLines, columns, line, stain, chr,
-      i, prefetched, init, tsvLinesLength;
-=======
-  var lines = [];
-  var tsvLines, columns, line, stain,
       i, prefetched, init, tsvLinesLength, source,
       start, stop, firstColumn;
->>>>>>> 796f8a10
 
   if (typeof chrBands === "undefined") {
     delimiter = /\t/;
@@ -175,38 +169,24 @@
 
   tsvLinesLength = tsvLines.length;
 
-<<<<<<< HEAD
-  for (i = init; i < tsvLinesLength - 1; i++) {
-=======
   if (source === 'ncbi' || source === 'native') {
-    for (i = init; i < tsvLinesLength; i++) {
->>>>>>> 796f8a10
+    for (i = init; i < tsvLinesLength - 1; i++) {
 
       columns = tsvLines[i].split(delimiter);
 
-<<<<<<< HEAD
-    chr = columns[0];
-
-    if (
-      // If a specific set of chromosomes has been requested, and
-      // the current chromosome
-      typeof(chromosomes) !== "undefined" &&
-      chromosomes.indexOf(chr) === -1
-    ) {
-      continue;
-    }
-
-    if (chr in lines === false) {
-      lines[chr] = [];
-    }
-
-    stain = columns[7];
-    if (columns[8]) {
-      // For e.g. acen and gvar, columns[8] (density) is undefined
-      stain += columns[8];
-=======
-      if (columns[0] !== chromosomeName) {
+      chr = columns[0];
+
+      if (
+        // If a specific set of chromosomes has been requested, and
+        // the current chromosome
+        typeof(chromosomes) !== "undefined" &&
+        chromosomes.indexOf(chr) === -1
+      ) {
         continue;
+      }
+
+      if (chr in lines === false) {
+        lines[chr] = [];
       }
 
       stain = columns[7];
@@ -216,7 +196,7 @@
       }
 
       line = {
-        "chr": columns[0],
+        "chr": chr,
         "bp": {
           "start": parseInt(columns[5], 10),
           "stop": parseInt(columns[6], 10)
@@ -235,41 +215,16 @@
         "taxid": taxid
       };
 
-      lines.push(line);
-
->>>>>>> 796f8a10
+      lines[chr].push(line);
+
     }
   } else if (source === 'ucsc') {
     for (i = init; i < tsvLinesLength; i++) {
 
-<<<<<<< HEAD
-    line = {
-      "chr": chr,
-      "bp": {
-        "start": parseInt(columns[5], 10),
-        "stop": parseInt(columns[6], 10)
-      },
-      "iscn": {
-        "start": parseInt(columns[3], 10),
-        "stop": parseInt(columns[4], 10)
-      },
-      "px": {
-        "start": -1,
-        "stop": -1,
-        "width": -1
-      },
-      "name": columns[1] + columns[2],
-      "stain": stain,
-      "taxid": taxid
-    };
-
-    lines[chr].push(line);
-=======
       // #chrom chromStart  chromEnd  name  gieStain
       // e.g. for fly:
       // chr4	69508	108296	102A1	n/a
       columns = tsvLines[i].split(delimiter);
->>>>>>> 796f8a10
 
       if (columns[0] !== 'chr' + chromosomeName) {
         continue;
@@ -302,7 +257,7 @@
         "taxid": taxid
       };
 
-      lines.push(line);
+      lines[chr].push(line);
     }
   }
 
@@ -1931,7 +1886,6 @@
       orgs = [ideo.config.org];
     }
 
-<<<<<<< HEAD
     taxids = [];
     tmpChrs = {};
     for (i = 0; i < orgs.length; i++) {
@@ -1946,13 +1900,6 @@
             tmpChrs[taxid] = ideo.config.chromosomes[org];
           }
         }
-=======
-  if (ideo.config.annotationsPath) {
-    d3.json(
-      ideo.config.annotationsPath, // URL
-      function(data) { // Callback
-        ideo.rawAnnots = data;
->>>>>>> 796f8a10
       }
     }
     ideo.config.taxids = taxids;
@@ -2037,19 +1984,20 @@
       resolution = this.config.resolution;
 
   taxids = ideo.getTaxids();
+  ideo.config.taxids = taxids;
 
   for (i = 0; i < taxids.length; i++) {
     taxid = taxids[i];
 
     bandDataFileNames = {
       // Homo sapiens (human)
-      9606: "ncbi/ideogram_9606_GCF_000001305.14_" + resolution + "_V1",
+      "9606": "ncbi/ideogram_9606_GCF_000001305.14_" + resolution + "_V1",
 
       // Mus musculus (mouse)
-      10090: "ncbi/ideogram_10090_GCF_000000055.19_NA_V2",
+      "10090": "ncbi/ideogram_10090_GCF_000000055.19_NA_V2",
 
       // Drosophila melanogaster (fly)
-      7227: "ucsc/drosophila_melanogaster_dm6.tsv"
+      "7227": "ucsc/drosophila_melanogaster_dm6.tsv"
     }
 
     if (typeof chrBands === "undefined") {
@@ -2073,7 +2021,7 @@
       )
     } else {
       // If bands already available, e.g. via <script> tag in initial page load
-      ideo.bandData["9606"] = chrBands;
+      ideo.bandData[taxid] = chrBands;
       processBandData();
       writeContainer();
     }
@@ -2087,7 +2035,7 @@
       d3.json(
         ideo.config.annotationsPath, // URL
         function(data) { // Callback
-          ideo.rawAnnots = data.annots;
+          ideo.rawAnnots = data;
         }
       );
     }
@@ -2161,7 +2109,7 @@
       }
     } else {
       if (typeof ideo.config.taxid == "undefined") {
-        ideo.config.taxid = "9606";
+        ideo.config.taxid = ideo.config.taxids[0];
       }
       taxid = ideo.config.taxid;
       taxids = [taxid];
@@ -2338,7 +2286,7 @@
 
      } catch (e) {
        console.log(e.stack)
-       //throw e;
+      //  throw e;
     }
 
   };
